"""
This module implements the OOP structure for POMP models.
"""

import importlib
from functools import partial
import numpy as np
import jax
import jax.numpy as jnp
import pandas as pd
import matplotlib.pyplot as plt
import seaborn as sns
from .mop import _mop_internal
from .mif import _jv_mif_internal
from .train import _train_internal
from pypomp.model_struct import RInit, RProc, DMeas, RMeas
import xarray as xr
from .simulate import _simulate_internal
from .pfilter import _vmapped_pfilter_internal2
<<<<<<< HEAD
=======
from .internal_functions import _calc_ys_covars
>>>>>>> 57828ef3
from .util import logmeanexp, logmeanexp_se


class Pomp:
    """
    A class representing a Partially Observed Markov Process (POMP) model.

    This class provides a structured way to define and work with POMP models, which are
    used for modeling time series data where the underlying state process is only
    partially observed. The class encapsulates the model components including the
    initial state distribution, process model, and measurement model.

    The class provides methods for:
    - Simulation of the model
    - Particle filtering
    - Maximum likelihood estimation
    - Iterated filtering
    - Model training using a differentiable particle filter

    Attributes:
        ys (pd.DataFrame): The measurement data frame with observation times as index
        theta (dict): Model parameters, where each value is a float
        rinit (RInit): Simulator for the initial state distribution
        rproc (RProc): Simulator for the process model
        dmeas (DMeas | None): Density evaluation for the measurement model
        rmeas (RMeas | None): Measurement simulator
        covars (pd.DataFrame | None): Covariates for the model if applicable
        results_history (list | None): History of the results for the pfilter, mif, and train
            methods run on the object. This includes the algorithmic parameters used.
        fresh_key (jax.Array | None): Running a method that takes a key argument will
            store a fresh, unused key in this attribute. Subsequent calls to a method
            that requires a key will use this key unless a new key is provided as an
            argument.
    """

    @staticmethod
    def _validate_theta(theta):
        """
        Validates that theta is a dict or a list of dicts, and all values are floats.
        Raises TypeError if invalid.
        """
        if isinstance(theta, dict):
            if not all(isinstance(val, float) for val in theta.values()):
                raise TypeError("Each value of theta must be a float")
        elif isinstance(theta, list):
            if not all(isinstance(t, dict) for t in theta):
                raise TypeError("Each element of the theta list must be a dictionary")
            for t in theta:
                if not all(isinstance(val, float) for val in t.values()):
                    raise TypeError(
                        "Each value in the theta dictionaries must be a float"
                    )
        else:
            raise TypeError("theta must be a dictionary or a list of dictionaries")

    def __init__(
        self,
        ys: pd.DataFrame,
        theta: dict | list[dict],
        rinit: RInit,
        rproc: RProc,
        dmeas: DMeas | None = None,
        rmeas: RMeas | None = None,
        covars: pd.DataFrame | None = None,
    ):
        """
        Initializes the necessary components for a specific POMP model.

        Args:
            ys (pd.DataFrame): The measurement data frame. The row index must contain the
                observation times.
            rinit (RInit): Simulator for the process model.
            rproc (RProc): Basic component of the simulator for the process
                model.
            dmeas (DMeas): Basic component of the density evaluation for the
                measurement model.
            rmeas (RMeas): Measurement simulator.
            theta (dict or list[dict]): Parameters involved in the POMP model. Each
                value should be a float. Can be a single dict or a list of dicts.
            covars (pd.DataFrame, optional): Covariates or None if not applicable.
                The row index must contain the covariate times.
        """
        if not isinstance(rinit, RInit):
            raise TypeError("rinit must be an instance of the class RInit")
        if not isinstance(rproc, RProc):
            raise TypeError("rproc must be an instance of the class RProc")
        if dmeas is None and rmeas is None:
            raise ValueError("You must supply at least one of dmeas or rmeas")
        else:
            if dmeas is not None and not isinstance(dmeas, DMeas):
                raise TypeError("dmeas must be an instance of the class DMeas")
            if rmeas is not None and not isinstance(rmeas, RMeas):
                raise TypeError("rmeas must be an instance of the class RMeas")

        self._validate_theta(theta)

        if not isinstance(ys, pd.DataFrame):
            raise TypeError("ys must be a pandas DataFrame")
        if covars is not None and not isinstance(covars, pd.DataFrame):
            raise TypeError("covars must be a pandas DataFrame or None")

        self.ys = ys
        if isinstance(theta, dict):
            self.theta = [theta]
        elif isinstance(theta, list):
            self.theta = theta
        else:
            raise TypeError("theta must be a dictionary or a list of dictionaries")
        self.rinit = rinit
        self.rproc = rproc
        self.dmeas = dmeas
        self.rmeas = rmeas
        self.covars = covars
        self.results_history = []
        self.fresh_key = None
        (
            self._ys_extended,
            self._ys_observed,
            self._covars_extended,
            self._dt_array_extended,
        ) = _calc_ys_covars(
            t0=self.rinit.t0,
            times=np.array(self.ys.index),
            ys=np.array(self.ys),
            ctimes=np.array(self.covars.index) if self.covars is not None else None,
            covars=np.array(self.covars) if self.covars is not None else None,
            dt=self.rproc.dt,
            nstep=self.rproc.nstep,
            order="linear",
        )

    def _update_fresh_key(
        self, key: jax.Array | None = None
    ) -> tuple[jax.Array, jax.Array]:
        """
        Updates the fresh_key attribute and returns a new key along with the old key.

        Returns:
            tuple[jax.Array, jax.Array]: A tuple containing the new key and the old key.
                The old key is the key that was used to update the fresh_key attribute.
                The new key is the key that should be used for the next method call.
        """
        old_key = self.fresh_key if key is None else key
        if old_key is None:
            raise ValueError(
                "Both the key argument and the fresh_key attribute are None. At least one key must be given."
            )
        self.fresh_key, new_key = jax.random.split(old_key)
        return new_key, old_key

    @staticmethod
    def sample_params(param_bounds: dict, n: int, key: jax.Array) -> list[dict]:
        """
        Sample n sets of parameters from uniform distributions.

        Args:
            param_bounds (dict): Dictionary mapping parameter names to (lower, upper) bounds
            n (int): Number of parameter sets to sample
            key (jax.Array): JAX random key for reproducibility

        Returns:
            list[dict]: List of n dictionaries containing sampled parameters
        """
        keys = jax.random.split(key, len(param_bounds))
        param_sets = []

        for i in range(n):
            params = {}
            for j, (param_name, (lower, upper)) in enumerate(param_bounds.items()):
                subkey = jax.random.split(keys[j], n)[i]
                params[param_name] = float(
                    jax.random.uniform(subkey, shape=(), minval=lower, maxval=upper)
                )
            param_sets.append(params)

        return param_sets

    def mop(
        self,
        J: int,
        key: jax.Array | None = None,
        theta: dict | list[dict] | None = None,
        alpha: float = 0.97,
    ) -> list[jax.Array]:
        """
        Runs the Measurement Off-Parameter (MOP) differentiable particle filter.

        Args:
            J (int): The number of particles.
            key (jax.Array, optional): The random key for reproducibility.
                Defaults to self.fresh_key.
            theta (dict or list[dict], optional): Parameters involved in the POMP model.
                Defaults to self.theta. Can be a single dict or a list of dicts.
            alpha (float, optional): Cooling factor for the random perturbations.
                Defaults to 0.97.

        Returns:
            list[jax.Array]: The estimated log-likelihood(s) of the observed data given the model
                parameters. Always a list, even if only one theta is provided.
        """
        theta = theta or self.theta
        self._validate_theta(theta)
        theta_list = theta if isinstance(theta, list) else [theta]

        if self.dmeas is None:
            raise ValueError("self.dmeas cannot be None")

        if J < 1:
            raise ValueError("J should be greater than 0")

        new_key, old_key = self._update_fresh_key(key)
        keys = jax.random.split(new_key, len(theta_list))
        results = []
        for theta_i, k in zip(theta_list, keys):
            results.append(
                -_mop_internal(
                    theta=jnp.array(list(theta_i.values())),
                    dt_array_extended=self._dt_array_extended,
                    t0=self.rinit.t0,
                    ys_extended=self._ys_extended,
                    ys_observed=self._ys_observed,
                    J=J,
                    rinitializer=self.rinit.struct_pf,
                    rprocess=self.rproc.struct_pf,
                    dmeasure=self.dmeas.struct_pf,
                    covars_extended=self._covars_extended,
                    accumvars=self.rproc.accumvars,
                    alpha=alpha,
                    key=k,
                )
            )
        return results

    def pfilter(
        self,
        J: int,
        key: jax.Array | None = None,
        theta: dict | list[dict] | None = None,
        thresh: float = 0,
        reps: int = 1,
        CLL: bool = False,
        ESS: bool = False,
        filter_mean: bool = False,
        prediction_mean: bool = False
    ) -> None:
        """
        Instance method for the particle filtering algorithm.

        Args:
            J (int): The number of particles
            key (jax.Array, optional): The random key. Defaults to self.fresh_key.
            theta (dict or list[dict], optional): Parameters involved in the POMP model.
                Each value must be a float. Replaced with Pomp.theta if None. Can be a
                single dict or a list of dicts.
            thresh (float, optional): Threshold value to determine whether to
                resample particles. Defaults to 0.
            reps (int, optional): Number of replicates to run. Defaults to 1.
            CLL (bool, optional): Boolean flag controlling whether to compute and store
                the conditional log-likelihoods at each time point. Defaults to False.
            ESS (bool, optional): Boolean flag controlling whether to compute and store
                the effective sample size at each time point. Defaults to False.
            filter_mean (bool, optional): Boolean flag controlling whether to compute and store
                the filtered mean at each time point. Defaults to False.
            prediction_mean (bool, optional): Boolean flag controlling whether to compute and store
                the prediction mean at each time point. Defaults to False.

        Returns:
           None. Updates self.results with a dictionary containing the log-likelihoods,
           algorithmic parameters used. The conditional log-likelihoods (CLL),
           effective sample size (ESS), filtered mean, and prediction mean at each time point 
           are also included if their respective boolean flags are set to True.
        """
        theta = theta or self.theta
        new_key, old_key = self._update_fresh_key(key)
        self._validate_theta(theta)
        theta_list = theta if isinstance(theta, list) else [theta]

        if self.dmeas is None:
            raise ValueError("self.dmeas cannot be None")

        if J < 1:
            raise ValueError("J should be greater than 0.")

        thetas_repl = jnp.vstack(
            [
                jnp.tile(jnp.array(list(theta_i.values())), (reps, 1))
                for theta_i in theta_list
            ]
        )

        rep_keys = jax.random.split(new_key, thetas_repl.shape[0])

        results = _vmapped_pfilter_internal2(
            thetas_repl,
            self._dt_array_extended,
            self.rinit.t0,
            self._ys_extended,
            self._ys_observed,
            J,
            self.rinit.struct_pf,
            self.rproc.struct_pf,
            self.dmeas.struct_pf,
            self.rproc.accumvars,
            self._covars_extended,
            thresh,
            rep_keys,
            CLL,
            ESS,
            filter_mean,
            prediction_mean
        )

        #index = 0
        n_theta = len(theta_list)
        any_diagnostics = CLL or ESS or filter_mean or prediction_mean
        if not any_diagnostics:
            neg_logliks = results
        else:
            neg_logliks = results["neg_loglik"]
    
        logLik_da = xr.DataArray((-neg_logliks).reshape(n_theta, reps), dims=["theta", "replicate"])
        #index += 1
        result_dict = {
            "method": "pfilter",
            "logLiks": logLik_da,
            "theta": theta_list,
            "J": J,
            "thresh": thresh,
            "key": old_key,
        }
        
        # obtain diagnostics using names 
        if CLL and "CLL" in results:
            CLL_arr = results["CLL"]
            result_dict["CLL"] = xr.DataArray(CLL_arr.reshape(n_theta, reps, -1), dims=["theta", "replicate", "time"])
        
        if ESS and "ESS" in results:
            ESS_arr = results["ESS"]
            result_dict["ESS"] = xr.DataArray(ESS_arr.reshape(n_theta, reps, -1), dims=["theta", "replicate", "time"])
        
        if filter_mean and "filter_mean" in results:
            filter_mean_arr = results["filter_mean"]
            result_dict["filter_mean"] = xr.DataArray(filter_mean_arr.reshape(n_theta, reps, *filter_mean_arr.shape[1:]), dims=["theta", "replicate", "time", "state"])
        
        if prediction_mean and "prediction_mean" in results:
            prediction_mean_arr = results["prediction_mean"]
            result_dict["prediction_mean"] = xr.DataArray(prediction_mean_arr.reshape(n_theta, reps, *prediction_mean_arr.shape[1:]), dims=["theta", "replicate", "time", "state"])
        
        self.results_history.append(result_dict)

    def mif(
        self,
        sigmas: float | jax.Array,
        sigmas_init: float | jax.Array,
        M: int,
        a: float,
        J: int,
        key: jax.Array | None = None,
        theta: dict | list[dict] | None = None,
        thresh: float = 0,
    ) -> None:
        """
        Instance method for conducting the iterated filtering (IF2) algorithm,
        which uses the initialized instance parameters and calls the 'mif'
        function.

        Args:
            sigmas (float | jax.Array): Perturbation factor for parameters.
            sigmas_init (float | jax.Array): Initial perturbation factor for parameters.
            M (int): Number of algorithm iterations.
            a (float): A fraction specifying the amount to cool sigmas and sigmas_init
                over 50 iterations.
            J (int): The number of particles.
            key (jax.Array, optional): The random key for reproducibility.
                Defaults to self.fresh_key.
            theta (dict, list[dict], optional): Initial parameters for the POMP model.
                Defaults to self.theta.
            thresh (float, optional): Resampling threshold. Defaults to 0.

        Returns:
            None. Updates self.results with traces (pandas DataFrames) containing log-likelihoods
            and parameter estimates averaged over particles, and theta.
        """
        theta = theta or self.theta
        new_key, old_key = self._update_fresh_key(key)
        self._validate_theta(theta)
        theta_list = theta if isinstance(theta, list) else [theta]
        theta_array = jnp.array([list(theta_i.values()) for theta_i in theta_list])

        if self.dmeas is None:
            raise ValueError("self.dmeas cannot be None")
        if J < 1:
            raise ValueError("J should be greater than 0.")

        new_key, old_key = self._update_fresh_key(key)
        keys = jax.random.split(new_key, len(theta_list))
        traces_list = []
        final_theta_ests = []

        nLLs, theta_ests = _jv_mif_internal(
            jnp.tile(theta_array, (J, 1, 1)),
            self._dt_array_extended,
            self.rinit.t0,
            jnp.array(self.ys.index),
            self._ys_extended,
            self._ys_observed,
            self.rinit.struct_per,
            self.rproc.struct_per,
            self.dmeas.struct_per,
            sigmas,
            sigmas_init,
            self.rproc.accumvars,
            self._covars_extended,
            M,
            a,
            J,
            thresh,
            keys,
        )
        for i, theta_i in enumerate(theta_list):
            # Prepend nan for the log-likelihood of the initial parameters
            logliks_with_nan = np.concatenate([np.array([np.nan]), -nLLs[i]])

            # Create trace DataFrame
            param_names = list(theta_i.keys())
            trace_data = {}
            trace_data["logLik"] = logliks_with_nan

            # Average parameter estimates over particles for each iteration
            for j, param_name in enumerate(param_names):
                trace_data[param_name] = np.mean(theta_ests[i, :, :, j], axis=1)

            # Create DataFrame with iteration as index
            trace_df = pd.DataFrame(trace_data, index=range(0, M + 1))
            traces_list.append(trace_df)
            final_theta_ests.append(theta_ests[i])

        self.theta = [
            dict(zip(theta_list[0].keys(), np.mean(theta_ests[-1], axis=0).tolist()))
            for theta_ests in final_theta_ests
        ]
        self.results_history.append(
            {
                "method": "mif",
                "traces": traces_list,
                "theta": theta_list,
                "M": M,
                "J": J,
                "sigmas": sigmas,
                "sigmas_init": sigmas_init,
                "a": a,
                "thresh": thresh,
                "key": old_key,
            }
        )

    def train(
        self,
        J: int,
        itns: int,
        key: jax.Array | None = None,
        theta: dict | list[dict] | None = None,
        optimizer: str = "Newton",
        eta: float = 0.0025,
        alpha: float = 0.97,
        thresh: int = 0,
        scale: bool = False,
        ls: bool = False,
        c: float = 0.1,
        max_ls_itn: int = 10,
        verbose: bool = False,
        n_monitors: int = 1,
    ) -> None:
        """
        Instance method for conducting the MOP gradient-based iterative optimization method.

        Args:
            J (int): The number of particles in the MOP objective for obtaining the gradient and/or Hessian.
            itns (int): Maximum iteration for the gradient descent optimization.
            key (jax.Array, optional): The random key for reproducibility.
                Defaults to self.fresh_key.
            theta (dict, optional): Parameters involved in the POMP model.
                Defaults to self.theta.
            optimizer (str, optional): The gradient-based iterative optimization method
                to use. Options include "Newton", "WeightedNewton", and "BFGS".
                Defaults to "Newton".
            eta (float, optional): Learning rate. Defaults to 0.0025.
            alpha (float, optional): Discount factor for MOP. Defaults to 0.97.
            thresh (int, optional): Threshold value to determine whether to resample
                particles. Defaults to 0.
            scale (bool, optional): Boolean flag controlling whether to normalize the
                search direction. Defaults to False.
            ls (bool, optional): Boolean flag controlling whether to use the line
                search algorithm. Defaults to False.
            Line Search Parameters (only used when ls=True):
                c (float, optional): The Armijo condition constant for line search,
                    which controls how much the negative log-likelihood needs to
                    decrease before the line search algorithm continues. Defaults to
                    0.1.
                max_ls_itn (int, optional): Maximum number of iterations for the line
                    search algorithm. Defaults to 10.
            verbose (bool, optional): Boolean flag controlling whether to print out the
                log-likelihood and parameter information. Defaults to False.
            n_monitors (int, optional): Number of particle filter runs to average for
                log-likelihood estimation. Defaults to 1.

        Returns:
            None. Updates self.results with lists for logLik, thetas_out, and theta.
        """
        theta = theta or self.theta
        self._validate_theta(theta)
        theta_list = theta if isinstance(theta, list) else [theta]

        if self.dmeas is None:
            raise ValueError("self.dmeas cannot be None")
        if J < 1:
            raise ValueError("J should be greater than 0")

        new_key, old_key = self._update_fresh_key(key)
        keys = jax.random.split(new_key, len(theta_list))
        logLik_list = []
        thetas_out_list = []
        for theta_i, k in zip(theta_list, keys):
            nLLs, theta_ests = _train_internal(
                theta_ests=jnp.array(list(theta_i.values())),
                dt_array_extended=self._dt_array_extended,
                t0=self.rinit.t0,
                ys_extended=self._ys_extended,
                ys_observed=self._ys_observed,
                rinitializer=self.rinit.struct_pf,
                rprocess=self.rproc.struct_pf,
                dmeasure=self.dmeas.struct_pf,
                accumvars=self.rproc.accumvars,
                covars_extended=self._covars_extended,
                J=J,
                optimizer=optimizer,
                itns=itns,
                eta=eta,
                c=c,
                max_ls_itn=max_ls_itn,
                thresh=thresh,
                verbose=verbose,
                scale=scale,
                ls=ls,
                alpha=alpha,
                key=k,
                n_monitors=n_monitors,
            )
            logLik_list.append(xr.DataArray(-nLLs, dims=["iteration"]))
            thetas_out_list.append(
                xr.DataArray(
                    theta_ests,
                    dims=["iteration", "theta"],
                    coords={
                        "iteration": range(0, itns + 1),
                        "theta": list(theta_i.keys()),
                    },
                )
            )
        self.results_history.append(
            {
                "method": "train",
                "logLiks": logLik_list,
                "thetas_out": thetas_out_list,
                "theta": theta_list,
                "J": J,
                "optimizer": optimizer,
                "itns": itns,
                "eta": eta,
                "c": c,
                "max_ls_itn": max_ls_itn,
                "thresh": thresh,
                "ls": ls,
                "alpha": alpha,
                "key": old_key,
            }
        )

    def simulate(
        self,
        key: jax.Array | None = None,
        theta: dict | list[dict] | None = None,
        times: jax.Array | None = None,
        nsim: int = 1,
    ) -> list[dict]:
        """
        Simulates the evolution of a system over time using a Partially Observed
        Markov Process (POMP) model.

        Args:
            key (jax.Array, optional): The random key for random number generation.
                Defaults to self.fresh_key.
            theta (dict, optional): Parameters involved in the POMP model.
                Defaults to self.theta.
            times (jax.Array, optional): Times at which to generate observations.
                Defaults to self.ys.index.
            nsim (int): The number of simulations to perform. Defaults to 1.

        Returns:
            list[dict]: A list of dictionaries each containing:
                - 'X_sims' (jax.Array): Unobserved state values with shape (n_times, n_states, nsim)
                - 'Y_sims' (jax.Array): Observed values with shape (n_times, n_obs, nsim)
        """
        theta = theta or self.theta
        self._validate_theta(theta)
        theta_list = theta if isinstance(theta, list) else [theta]

        if self.rmeas is None:
            raise ValueError(
                "self.rmeas cannot be None. Did you forget to supply it to the object or method?"
            )

        new_key, old_key = self._update_fresh_key(key)
        keys = jax.random.split(new_key, len(theta_list))
        results = []
        for theta_i, k in zip(theta_list, keys):
            times_arr = jnp.array(self.ys.index) if times is None else times
            X_sims, Y_sims = _simulate_internal(
                rinitializer=self.rinit.struct_pf,
                rprocess=self.rproc.struct_pf,
                rmeasure=self.rmeas.struct_pf,
                theta=jnp.array(list(theta_i.values())),
                t0=self.rinit.t0,
                ylen=int(jnp.sum(self._ys_observed)),
                ys_observed=self._ys_observed,
                dt_array_extended=self._dt_array_extended,
                ydim=self.rmeas.ydim,
                covars_extended=self._covars_extended,
                accumvars=self.rproc.accumvars,
                nsim=nsim,
                key=k,
            )
            X_sims = xr.DataArray(
                X_sims,
                dims=["time", "element", "sim"],
                coords={
                    "time": jnp.concatenate(
                        [jnp.array([self.rinit.t0]), jnp.array(times_arr)]
                    )
                },
            )
            Y_sims = xr.DataArray(
                Y_sims, dims=["time", "element", "sim"], coords={"time": times_arr}
            )
            results.append({"X_sims": X_sims, "Y_sims": Y_sims})
        return results

    def traces(self) -> pd.DataFrame:
        """
        Returns a DataFrame with the full trace of log-likelihoods and parameters from the entire result history.
        Columns:
            - replication: The index of the parameter set (for all methods)
            - iteration: The global iteration number for that parameter set (increments over all mif/train calls for that set; for pfilter, the last iteration for that set)
            - method: 'pfilter', 'mif', or 'train'
            - loglik: The log-likelihood estimate (averaged over reps for pfilter)
            - <param>: One column for each parameter
        """
        trace_rows = []
        param_names = None
        global_iters = {}  # key: param_idx, value: current iteration (start at 1)

        for res in self.results_history:
            method = res.get("method")
            if method == "mif":
                traces = res["traces"]
                for param_idx, trace_df in enumerate(traces):
                    if param_names is None:
                        param_names = [
                            col for col in trace_df.columns if col != "logLik"
                        ]
                    if param_idx not in global_iters:
                        global_iters[param_idx] = 1
                    for iter_idx, row_data in trace_df.iterrows():
                        row = {
                            "replication": param_idx,
                            "iteration": global_iters[param_idx],
                            "method": method,
                            "loglik": float(row_data["logLik"]),
                        }
                        row.update(
                            {param: float(row_data[param]) for param in param_names}
                        )
                        trace_rows.append(row)
                        global_iters[param_idx] += 1
            elif method == "train":
                logLiks = res["logLiks"]
                thetas_out = res["thetas_out"]
                for param_idx, (logLik_arr, theta_arr) in enumerate(
                    zip(logLiks, thetas_out)
                ):
                    if param_names is None:
                        if "theta" in theta_arr.coords:
                            param_names = list(theta_arr.coords["theta"].values)
                        else:
                            param_names = [
                                f"param_{j}" for j in range(theta_arr.shape[-1])
                            ]
                    if param_idx not in global_iters:
                        global_iters[param_idx] = 1
                    n_iter = logLik_arr.shape[0]
                    for iter_idx in range(n_iter):
                        theta_vals = theta_arr.isel(iteration=iter_idx).values
                        row = {
                            "replication": param_idx,
                            "iteration": global_iters[param_idx],
                            "method": method,
                            "loglik": float(logLik_arr[iter_idx].values),
                        }
                        row.update(
                            {
                                param: float(val)
                                for param, val in zip(param_names, theta_vals)
                            }
                        )
                        trace_rows.append(row)
                        global_iters[param_idx] += 1
            elif method == "pfilter":
                logLiks = res["logLiks"]
                thetas = res["theta"]
                for param_idx, (logLik_arr, theta_dict) in enumerate(
                    zip(logLiks, thetas)
                ):
                    if param_names is None:
                        param_names = list(theta_dict.keys())
                    # Use the last iteration for this param_idx
                    last_iter = global_iters.get(param_idx, 1) - 1
                    avg_loglik = float(logmeanexp(logLik_arr))
                    row = {
                        "replication": param_idx,
                        "iteration": last_iter if last_iter > 0 else 1,
                        "method": method,
                        "loglik": avg_loglik,
                    }
                    row.update(
                        {param: float(theta_dict[param]) for param in param_names}
                    )
                    trace_rows.append(row)
            # else: ignore other methods for now
        df = pd.DataFrame(trace_rows)
        if not df.empty:
            df = df.sort_values(["iteration", "replication"]).reset_index(drop=True)
        return df

    def results(self, index: int = -1) -> pd.DataFrame:
        """
        Returns a DataFrame with the results of the method run at the given index.

        Args:
            index (int): The index of the result to return. Defaults to -1 (the last
                result).

        Returns:
            pd.DataFrame: A DataFrame with the results of the method run at the given
                index.
        """
        res = self.results_history[index]
        method = res.get("method")
        rows = []
        param_names = None
        if method == "pfilter":
            logLiks = res["logLiks"]
            thetas = res["theta"]
            for param_idx, (logLik_arr, theta_dict) in enumerate(zip(logLiks, thetas)):
                if param_names is None:
                    param_names = list(theta_dict.keys())
                # Use underlying NumPy array if available to avoid copies
                arr = getattr(logLik_arr, "values", logLik_arr)
                logLik_arr_np = np.asarray(arr)
                logLik = float(logmeanexp(logLik_arr_np))
                se = (
                    float(logmeanexp_se(logLik_arr_np))
                    if len(logLik_arr_np) > 1
                    else np.nan
                )
                row = {"logLik": logLik, "se": se}
                row.update({param: float(theta_dict[param]) for param in param_names})
                rows.append(row)
        elif method == "mif":
            traces = res["traces"]
            for param_idx, trace_df in enumerate(traces):
                if param_names is None:
                    param_names = [col for col in trace_df.columns if col != "logLik"]
                last_row = trace_df.iloc[-1]
                row = {"logLik": float(last_row["logLik"]), "se": np.nan}
                row.update({param: float(last_row[param]) for param in param_names})
                rows.append(row)
        elif method == "train":
            logLiks = res["logLiks"]
            thetas_out = res["thetas_out"]
            for param_idx, (logLik_arr, theta_arr) in enumerate(
                zip(logLiks, thetas_out)
            ):
                if param_names is None:
                    param_names = list(theta_arr.coords["theta"].values)
                last_idx = logLik_arr.shape[0] - 1
                theta_vals = theta_arr.isel(iteration=last_idx).values
                row = {"logLik": float(logLik_arr[last_idx].values), "se": np.nan}
                row.update(
                    {param: float(val) for param, val in zip(param_names, theta_vals)}
                )
                rows.append(row)
        else:
            raise ValueError(f"Unknown method in results_history: {method}")
        return pd.DataFrame(rows)

    def plot_traces(self, show: bool = True):
        """
        Plot the parameter and log-likelihood traces from the entire result history.
        Each facet shows a parameter or logLik. The x-axis is iteration, y-axis is value.
        Lines connect mif/train points for the same replication; pfilter points are dots. Color by replication.

        Args:
            show (bool): Whether to display the plot. Defaults to True.
        """

        traces = self.traces()
        if traces.empty:
            print("No trace data to plot.")
            return
        # Melt the DataFrame to long format for FacetGrid
        value_vars = [
            col
            for col in traces.columns
            if col not in ["replication", "iteration", "method"]
        ]
        df_long = traces.melt(
            id_vars=["replication", "iteration", "method"],
            value_vars=value_vars,
            var_name="variable",
            value_name="value",
        )
        # Set up FacetGrid
        g = sns.FacetGrid(
            df_long,
            col="variable",
            sharex=True,
            sharey=False,
            hue="replication",
            col_wrap=3,
            height=3.5,
            aspect=1.2,
            palette="tab10",
        )

        # Plot lines for mif/train, dots for pfilter
        def facet_plot(data, color, **kwargs):
            # Lines for mif/train
            for rep, group in data.groupby("replication"):
                for method in ["mif", "train"]:
                    sub = group[group["method"] == method]
                    if len(sub) > 1:
                        plt.plot(
                            sub["iteration"], sub["value"], "-", color=color, alpha=0.8
                        )
                    elif len(sub) == 1:
                        plt.scatter(
                            sub["iteration"],
                            sub["value"],
                            color=color,
                            marker="o",
                            alpha=0.8,
                        )
                # Dots for pfilter
                sub = group[group["method"] == "pfilter"]
                if not sub.empty:
                    plt.scatter(
                        sub["iteration"],
                        sub["value"],
                        color=color,
                        marker="o",
                        edgecolor="k",
                        zorder=3,
                    )

        g.map_dataframe(facet_plot)
        g.add_legend(title="Replication")
        g.set_axis_labels("Iteration", "Value")
        g.set_titles(col_template="{col_name}")
        plt.tight_layout()
        if show:
            plt.show()
        return g

    def __getstate__(self):
        """
        Custom pickling method to handle wrapped function objects.  This is
        necessary because the JAX-wrapped functions are not picklable.
        """
        state = self.__dict__.copy()

        # Store function names and parameters instead of the wrapped objects
        if hasattr(self.rinit, "struct"):
            original_func = self.rinit.original_func
            state["_rinit_func_name"] = original_func.__name__
            state["_rinit_t0"] = self.rinit.t0
            state["_rinit_module"] = original_func.__module__

        if hasattr(self.rproc, "struct"):
            original_func = self.rproc.original_func
            state["_rproc_func_name"] = original_func.__name__
            state["_rproc_step_type"] = getattr(self.rproc, "step_type", "onestep")
            state["_rproc_dt"] = getattr(self.rproc, "dt", None)
            state["_rproc_accumvars"] = getattr(self.rproc, "accumvars", None)
            state["_rproc_module"] = original_func.__module__

        if self.dmeas is not None and hasattr(self.dmeas, "struct"):
            original_func = self.dmeas.original_func
            state["_dmeas_func_name"] = original_func.__name__
            state["_dmeas_module"] = original_func.__module__

        if self.rmeas is not None and hasattr(self.rmeas, "struct"):
            original_func = self.rmeas.original_func
            state["_rmeas_func_name"] = original_func.__name__
            state["_rmeas_ydim"] = self.rmeas.ydim
            state["_rmeas_module"] = original_func.__module__

        # Remove the wrapped objects from state
        state.pop("rinit", None)
        state.pop("rproc", None)
        state.pop("dmeas", None)
        state.pop("rmeas", None)

        return state

    def __setstate__(self, state):
        """
        Custom unpickling method to reconstruct wrapped function objects. This is
        necessary because the JAX-wrapped functions are not picklable.
        """
        # Restore basic attributes
        self.__dict__.update(state)

        # Reconstruct rinit
        if "_rinit_func_name" in state:
            module = importlib.import_module(state["_rinit_module"])
            obj = getattr(module, state["_rinit_func_name"])
            if isinstance(obj, RInit):
                self.rinit = obj
            else:
                self.rinit = partial(RInit, t0=state["_rinit_t0"])(obj)

        # Reconstruct rproc
        if "_rproc_func_name" in state:
            module = importlib.import_module(state["_rproc_module"])
            obj = getattr(module, state["_rproc_func_name"])
            if isinstance(obj, RProc):
                self.rproc = obj
            else:
                kwargs = {"step_type": state["_rproc_step_type"]}
                if state["_rproc_dt"] is not None:
                    kwargs["dt"] = state["_rproc_dt"]
                if state["_rproc_accumvars"] is not None:
                    kwargs["accumvars"] = state["_rproc_accumvars"]
                self.rproc = partial(RProc, **kwargs)(obj)

        # Reconstruct dmeas
        if "_dmeas_func_name" in state:
            module = importlib.import_module(state["_dmeas_module"])
            obj = getattr(module, state["_dmeas_func_name"])
            if isinstance(obj, DMeas):
                self.dmeas = obj
            else:
                self.dmeas = DMeas(obj)

        # Reconstruct rmeas
        if "_rmeas_func_name" in state:
            module = importlib.import_module(state["_rmeas_module"])
            obj = getattr(module, state["_rmeas_func_name"])
            if isinstance(obj, RMeas):
                self.rmeas = obj
            else:
                self.rmeas = partial(RMeas, ydim=state["_rmeas_ydim"])(obj)

        # Set rmeas or dmeas to None if not set
        if not hasattr(self, "rmeas"):
            self.rmeas = None
        if not hasattr(self, "dmeas"):
            self.dmeas = None

        # Clean up temporary state variables
        for key in [
            "_rinit_func_name",
            "_rinit_t0",
            "_rinit_module",
            "_rproc_func_name",
            "_rproc_step_type",
            "_rproc_dt",
            "_rproc_accumvars",
            "_rproc_module",
            "_dmeas_func_name",
            "_dmeas_module",
            "_rmeas_func_name",
            "_rmeas_ydim",
            "_rmeas_module",
        ]:
            if key in self.__dict__:
                del self.__dict__[key]<|MERGE_RESOLUTION|>--- conflicted
+++ resolved
@@ -17,10 +17,7 @@
 import xarray as xr
 from .simulate import _simulate_internal
 from .pfilter import _vmapped_pfilter_internal2
-<<<<<<< HEAD
-=======
 from .internal_functions import _calc_ys_covars
->>>>>>> 57828ef3
 from .util import logmeanexp, logmeanexp_se
 
 
@@ -335,11 +332,8 @@
 
         #index = 0
         n_theta = len(theta_list)
-        any_diagnostics = CLL or ESS or filter_mean or prediction_mean
-        if not any_diagnostics:
-            neg_logliks = results
-        else:
-            neg_logliks = results["neg_loglik"]
+        #any_diagnostics = CLL or ESS or filter_mean or prediction_mean
+        neg_logliks = results["neg_loglik"]
     
         logLik_da = xr.DataArray((-neg_logliks).reshape(n_theta, reps), dims=["theta", "replicate"])
         #index += 1
