# pypomp/mif.py
from functools import partial
import jax
import jax.numpy as jnp
from jax import jit
from typing import Callable

from .internal_functions import _normalize_weights
from .internal_functions import _keys_helper
from .internal_functions import _resampler_thetas
from .internal_functions import _no_resampler_thetas
from .internal_functions import _geometric_cooling

# ---- Parameter transforms: minimal integration ----
from .parameter_trans import ParTrans, _pt_forward, _pt_inverse
_IDENTITY_PARTRANS = ParTrans(False, (), (), (), None, None)


def _mif_internal(
    theta: jax.Array,
    dt_array_extended: jax.Array,
    nstep_array: jax.Array,
    t0: float,
    times: jax.Array,
    ys: jax.Array,
    rinitializers: Callable,         # static
    rprocesses_interp: Callable,     # static
    dmeasures: Callable,             # static
    sigmas: float | jax.Array,
    sigmas_init: float | jax.Array,
    accumvars: jax.Array | None,
    covars_extended: jax.Array | None,
    partrans: ParTrans = _IDENTITY_PARTRANS,   # optional parameter transform (identity by default)
    M: int = 1,                      # static
    a: float = 1.0,
    J: int = 1,                      # static
    thresh: float = 0.0,
    key: jax.Array | None = None,
) -> tuple[jax.Array, jax.Array]:
    """
    IF2 core for a single set of parameters (shape (J, n_theta)).
    Runs M iterations and returns the negative log-likelihoods per iteration
    and the updated particle parameters.
    """
    times = times.astype(float)
    n_theta = theta.shape[-1]
    logliks = jnp.zeros(M)
    params = jnp.zeros((M, J, n_theta))

    # Row 0 holds the initial parameters (natural scale)
    params = jnp.concatenate([theta.reshape((1, J, n_theta)), params], axis=0)

    _perfilter_internal_2 = partial(
        _perfilter_internal,
        dt_array_extended=dt_array_extended,
        nstep_array=nstep_array,
        t0=t0,
        times=times,
        ys=ys,
        J=J,
        sigmas=sigmas,
        sigmas_init=sigmas_init,
        rinitializers=rinitializers,
        rprocesses_interp=rprocesses_interp,
        dmeasures=dmeasures,
        accumvars=accumvars,
        covars_extended=covars_extended,
        thresh=thresh,
        a=a,
        partrans=partrans,
    )

    (params, logliks, key) = jax.lax.fori_loop(
        lower=0,
        upper=M,
        body_fun=_perfilter_internal_2,
        init_val=(params, logliks, key),
    )
    return logliks, params


# vmap: replicate along theta's 2nd axis (index 1); vmap over keys along axis 0
_vmapped_mif_internal = jax.vmap(
    _mif_internal,
    in_axes=(1,) + (None,) * 17 + (0,),  # matches the function signature (17 None entries)
)

# jit: static argument indices (0-based)
# 6=rinitializers, 7=rprocesses_interp, 8=dmeasures, 13=partrans, 14=M, 16=J
_jv_mif_internal = jit(
    _vmapped_mif_internal,
    static_argnums=(6, 7, 8, 13, 14, 16),
)


def _perfilter_internal(
    m: int,
    inputs: tuple[jax.Array, jax.Array, jax.Array],
    dt_array_extended: jax.Array,
    nstep_array: jax.Array,
    t0: float,
    times: jax.Array,
    ys: jax.Array,
    J: int,
    sigmas: float | jax.Array,
    sigmas_init: float | jax.Array,
    rinitializers: Callable,
    rprocesses_interp: Callable,
    dmeasures: Callable,
    accumvars: jax.Array | None,
    covars_extended: jax.Array | None,
    thresh: float,
    a: float,
    partrans: ParTrans = _IDENTITY_PARTRANS,
):
    """
    One IF2 iteration: run a perturbed particle filter once over the observation times.
    """
    (params, logliks, key) = inputs
    thetas = params[m]  # natural scale
    loglik = 0.0

    # ---- Initial perturbation on the estimation scale ----
    key, subkey = jax.random.split(key)
    sigmas_init_cooled = (
        _geometric_cooling(nt=0, m=m, ntimes=len(times), a=a) * sigmas_init
    )
    z0 = _pt_forward(thetas, partrans)
    z0 = z0 + sigmas_init_cooled * jax.random.normal(shape=z0.shape, key=subkey)
    thetas = _pt_inverse(z0, partrans)  # map back to natural scale

    key, keys = _keys_helper(key=key, J=J, covars=covars_extended)
    covars0 = None if covars_extended is None else covars_extended[0]
    particlesF = rinitializers(thetas, keys, covars0, t0)

    norm_weights = jnp.log(jnp.ones(J) / J)
    counts = jnp.ones(J).astype(int)

    perfilter_helper_2 = partial(
        _perfilter_helper,
        dt_array_extended=dt_array_extended,
        nstep_array=nstep_array,
        times=times,
        ys=ys,
        rprocesses_interp=rprocesses_interp,
        dmeasures=dmeasures,
        sigmas=sigmas,
        accumvars=accumvars,
        covars_extended=covars_extended,
        thresh=thresh,
        m=m,
        a=a,
        partrans=partrans,
    )
    (t, particlesF, thetas, loglik, norm_weights, counts, key, t_idx) = (
        jax.lax.fori_loop(
            lower=0,
            upper=len(ys),
            body_fun=perfilter_helper_2,
            init_val=(t0, particlesF, thetas, loglik, norm_weights, counts, key, 0),
        )
    )

    logliks = logliks.at[m].set(-loglik)
    params = params.at[m + 1].set(thetas)  # store in natural scale
    return params, logliks, key


def _perfilter_helper(
    i: int,
    inputs: tuple[
        jax.Array,
        jax.Array,
        jax.Array,
        jax.Array,
        jax.Array,
        jax.Array,
        jax.Array,
        int,
    ],
    dt_array_extended: jax.Array,
    nstep_array: jax.Array,
    times: jax.Array,
    ys: jax.Array,
    rprocesses_interp: Callable,
    dmeasures: Callable,
    sigmas: float | jax.Array,
    accumvars: jax.Array | None,
    covars_extended: jax.Array | None,
    thresh: float,
    m: int,
    a: float,
    partrans: ParTrans = _IDENTITY_PARTRANS,
) -> tuple[
    jax.Array,
    jax.Array,
    jax.Array,
    jax.Array,
    jax.Array,
    jax.Array,
    jax.Array,
    int,
]:
    """
    One predict–update step within the i-th observation interval, followed by
    optional resampling.
    """
    (t, particlesF, thetas, loglik, norm_weights, counts, key, t_idx) = inputs
    J = len(particlesF)

    # ---- At the start of the interval: perturb parameters on the estimation scale ----
    sigmas_cooled = _geometric_cooling(nt=i, m=m, ntimes=len(times), a=a) * sigmas
    key, subkey = jax.random.split(key)
    z = _pt_forward(thetas, partrans)
    z = z + sigmas_cooled * jnp.array(jax.random.normal(shape=z.shape, key=subkey))
    thetas = _pt_inverse(z, partrans)  # map back to natural scale for rproc/dmeas

    key, keys = _keys_helper(key=key, J=J, covars=covars_extended)

    nstep = nstep_array[i].astype(int)

    particlesP, t_idx = rprocesses_interp(
        particlesF,
        thetas,
        keys,
        covars_extended,
        dt_array_extended,
        t,
        t_idx,
        nstep,
        accumvars,
    )
    t = times[i]

    covars_t = None if covars_extended is None else covars_extended[t_idx]

    measurements = jnp.nan_to_num(
        dmeasures(ys[i], particlesP, thetas, covars_t, t).squeeze(),
        nan=jnp.log(1e-18),
    )
    if len(measurements.shape) > 1:
        measurements = measurements.sum(axis=-1)

    weights = norm_weights + measurements
    norm_weights, loglik_t = _normalize_weights(weights)
    loglik = loglik + loglik_t

    oddr = jnp.exp(jnp.max(norm_weights)) / jnp.exp(jnp.min(norm_weights))
    key, subkey = jax.random.split(key)
    counts, particlesF, norm_weights, thetas = jax.lax.cond(
        oddr > thresh,
        _resampler_thetas,
        _no_resampler_thetas,
        *(counts, particlesP, norm_weights, thetas, subkey),
    )

    return (t, particlesF, thetas, loglik, norm_weights, counts, key, t_idx)


# --------------------------------
# Panel IF2 (optional): integrate partrans with minimal changes as well
# --------------------------------
def _panel_mif_internal(
    shared_array: jax.Array,  # (n_shared, J)
    unit_array: jax.Array,    # (n_spec, J, U)
    dt_array_extended: jax.Array,
    nstep_array: jax.Array,
    t0: float,
    times: jax.Array,
    ys_per_unit: jax.Array,   # (U, T, ...)
    rinitializers: Callable,
    rprocesses_interp: Callable,
    dmeasures: Callable,
    sigmas: float | jax.Array,
    sigmas_init: float | jax.Array,
    accumvars: jax.Array | None,
    covars_per_unit: jax.Array | None,  # (U, ...) or None
    partrans: ParTrans = _IDENTITY_PARTRANS,
    M: int = 1,
    a: float = 1.0,
    J: int = 1,
    U: int = 1,
    thresh: float = 0.0,
    key: jax.Array | None = None,
) -> tuple[jax.Array, jax.Array, jax.Array, jax.Array, jax.Array]:
    """
    Fully JIT-compiled Panel IF2 across M iterations and U units.

    Returns
    -------
    shared_array_final : (n_shared, J)
    unit_array_final   : (n_spec, J, U)
    shared_traces      : (M+1, n_shared+1); [:,0] is the sum of per-unit logLik in iteration m,
                         [:,1:] are means of shared parameters across particles.
    unit_traces        : (M+1, n_spec+1, U); [:,0,:] is per-unit logLik, [:,1:,:] are means of
                         unit-specific parameters across particles.
    unit_logliks       : (U,) sum of per-unit logLik across M iterations.
    """
    n_shared = shared_array.shape[0]
    n_spec = unit_array.shape[0]

    shared_traces = jnp.zeros((M + 1, n_shared + 1))
    unit_traces = jnp.zeros((M + 1, n_spec + 1, U))

    shared_means0 = jnp.where(
        n_shared > 0, jnp.mean(shared_array, axis=1), jnp.zeros((n_shared,))
    )
    unit_means0 = jnp.where(
        n_spec > 0, jnp.mean(unit_array, axis=1), jnp.zeros((n_spec, U))
    )
    shared_traces = shared_traces.at[0, 1:].set(shared_means0)
    shared_traces = shared_traces.at[0, 0].set(jnp.nan)
    unit_traces = unit_traces.at[0, 1:, :].set(unit_means0)
    unit_traces = unit_traces.at[0, 0, :].set(jnp.nan)

    unit_logliks = jnp.zeros((U,))

    def iter_body(m: int, carry):
        (
            shared_array_m,
            unit_array_m,
            shared_traces_m,
            unit_traces_m,
            unit_logliks_m,
            key_m,
        ) = carry

        sum_loglik_iter = 0.0

        def unit_body(u: int, inner_carry):
            (
                shared_array_u,
                unit_array_u,
                sum_loglik_u,
                unit_traces_u,
                unit_logliks_u,
                key_u,
            ) = inner_carry

<<<<<<< HEAD
            # Build per-unit theta matrix: (J, n_shared + n_spec)
=======
            # Build per-unit thetas: (J, n_shared + n_spec).
            # shared MUST come first for dictionary keys to line up with correct values later.
>>>>>>> edecb591
            thetas_u = (
                jnp.concatenate([shared_array_u.T, unit_array_u[:, :, u].T], axis=1)
                if (n_shared + n_spec) > 0
                else jnp.zeros((J, 0))
            )

            key_u, subkey = jax.random.split(key_u)

            covars_u = None if covars_per_unit is None else covars_per_unit[u]

            sigmas_init_cooled = (
                _geometric_cooling(nt=0, m=m, ntimes=len(times), a=a) * sigmas_init
            )
            sigmas_cooled = (
                _geometric_cooling(nt=0, m=m, ntimes=len(times), a=a) * sigmas
            )

            nLL_u, updated_thetas_u = _mif_internal(
                thetas_u,
                dt_array_extended,
                nstep_array,
                t0,
                times,
                ys_per_unit[u],
                rinitializers,
                rprocesses_interp,
                dmeasures,
                sigmas_cooled,
                sigmas_init_cooled,
                accumvars,
                covars_u,
                partrans,
                1,
                a,
                J,
                thresh,
                subkey,
            )
            nLL_u = nLL_u[0]
            updated_thetas_u = updated_thetas_u[1]  # skip the initial parameters

            # Split back into shared and unit-specific blocks
            def update_shared(ppm, ut):
                return ut[:, :n_shared].T

            def keep_shared(ppm, ut):
                return ppm

            def update_spec(ppa, ut):
                return ut[:, n_shared:].T

            def keep_spec(ppa, ut):
                return ppa[:, :, u]

            new_shared_array = jax.lax.cond(
                n_shared > 0,
                update_shared,
                keep_shared,
                *(shared_array_u, updated_thetas_u),
            )
            updated_spec_u = jax.lax.cond(
                n_spec > 0,
                update_spec,
                keep_spec,
                *(unit_array_u, updated_thetas_u),
            )
            unit_array_u = unit_array_u.at[:, :, u].set(updated_spec_u)
            shared_array_u = new_shared_array

            loglik_u = -nLL_u
            sum_loglik_u = sum_loglik_u + loglik_u
            unit_logliks_u = unit_logliks_u.at[u].add(loglik_u)
            unit_traces_u = unit_traces_u.at[m + 1, 0, u].set(loglik_u)

            return (
                shared_array_u,
                unit_array_u,
                sum_loglik_u,
                unit_traces_u,
                unit_logliks_u,
                key_u,
            )

        (
            shared_array_m,
            unit_array_m,
            sum_loglik_iter,
            unit_traces_m,
            unit_logliks_m,
            key_m,
        ) = jax.lax.fori_loop(
            0,
            U,
            unit_body,
            (
                shared_array_m,
                unit_array_m,
                sum_loglik_iter,
                unit_traces_m,
                unit_logliks_m,
                key_m,
            ),
        )

        shared_means = jnp.where(
            n_shared > 0, jnp.mean(shared_array_m, axis=1), jnp.zeros((n_shared,))
        )
        unit_means = jnp.where(
            n_spec > 0, jnp.mean(unit_array_m, axis=1), jnp.zeros((n_spec, U))
        )
        shared_traces_m = shared_traces_m.at[m + 1, 1:].set(shared_means)
        shared_traces_m = shared_traces_m.at[m + 1, 0].set(sum_loglik_iter)
        unit_traces_m = unit_traces_m.at[m + 1, 1:, :].set(unit_means)

        return (
            shared_array_m,
            unit_array_m,
            shared_traces_m,
            unit_traces_m,
            unit_logliks_m,
            key_m,
        )

    (
        shared_array,
        unit_array,
        shared_traces,
        unit_traces,
        unit_logliks,
        key,
    ) = jax.lax.fori_loop(
        0,
        M,
        iter_body,
        (shared_array, unit_array, shared_traces, unit_traces, unit_logliks, key),
    )

    return shared_array, unit_array, shared_traces, unit_traces, unit_logliks


_vmapped_panel_mif_internal = jax.vmap(
    _panel_mif_internal,
    in_axes=((0, 0) + (None,) * 18 + (0,)),  # 21 args in total: 2*(0) + 18*None + 1*(0)
)

# static arg indices (0-based):
# 7=rinitializers, 8=rprocesses_interp, 9=dmeasures, 14=partrans, 15=M, 17=J, 18=U
_jv_panel_mif_internal = jit(
    _vmapped_panel_mif_internal,
    static_argnums=(7, 8, 9, 14, 15, 17, 18),
)<|MERGE_RESOLUTION|>--- conflicted
+++ resolved
@@ -337,12 +337,8 @@
                 key_u,
             ) = inner_carry
 
-<<<<<<< HEAD
-            # Build per-unit theta matrix: (J, n_shared + n_spec)
-=======
             # Build per-unit thetas: (J, n_shared + n_spec).
             # shared MUST come first for dictionary keys to line up with correct values later.
->>>>>>> edecb591
             thetas_u = (
                 jnp.concatenate([shared_array_u.T, unit_array_u[:, :, u].T], axis=1)
                 if (n_shared + n_spec) > 0
