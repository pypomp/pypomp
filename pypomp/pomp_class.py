--- conflicted
+++ resolved
@@ -127,13 +127,8 @@
             rmeas (Callable, optional): Measurement simulator function.
             covars (pd.DataFrame, optional): Covariates or None if not applicable.
                 The row index must contain the covariate times.
-<<<<<<< HEAD
-            statenames (list[str], optional): List of state variable names. If None,
-                will be inferred from the rinit function.
+            statenames (list[str], optional): List of state variable names.
             partrans (ParTrans, optional): Parameter transform (defaults to identity).
-=======
-            statenames (list[str], optional): List of state variable names.
->>>>>>> edecb591
         """
         if not isinstance(ys, pd.DataFrame):
             raise TypeError("ys must be a pandas DataFrame")
