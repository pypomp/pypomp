"""
This module implements internal functions for POMP models.
"""

import numpy as np
import jax
import jax.numpy as jnp


# TODO remove this function, as covars should always be dim 2
def _keys_helper(
    key: jax.Array, J: int, covars: jax.Array | None
) -> tuple[jax.Array, jax.Array]:
    """
    This function is a helper for generating random keys for resampling in the
    particle filtering algorithms.
    """
    if covars is not None and len(covars.shape) > 2:
        key, *keys = jax.random.split(key, num=J * covars.shape[1] + 1)
        keys = jnp.array(keys).reshape(J, covars.shape[1], 2).astype(jnp.uint32)
    else:
        key, *keys = jax.random.split(key, num=J + 1)
        keys = jnp.array(keys)
    return key, keys


def _resample(norm_weights: jax.Array, subkey: jax.Array) -> jax.Array:
    """
    Systematic resampling method based on input normalized weights.

    Args:
        norm_weights (array-like): The array containing the logarithm of
            normalized weights.
        subkey (jax.random.PRNGKey): The random key for sampling.

    Returns:
        array-like: An array containing the resampled indices from the
            systematic resampling given the input normalized weights.
    """
    J = norm_weights.shape[-1]
    unifs = (jax.random.uniform(key=subkey) + jnp.arange(J)) / J
    csum = jnp.cumsum(jnp.exp(norm_weights))
    counts = jnp.repeat(
        jnp.arange(J),
        jnp.histogram(
            unifs, bins=jnp.pad(csum / csum[-1], pad_width=(1, 0)), density=False
        )[0].astype(int),
        total_repeat_length=J,
    )
    return counts


def _normalize_weights(weights: jax.Array) -> tuple[jax.Array, jax.Array]:
    """
    Acquires the normalized log-weights and calculates the log-likelihood.

    Args:
        weights (array-like): Logarithm of unnormalized weights.

    Returns:
        tuple: A tuple containing:
            - norm_weights (jax.Array): The normalized log-weights.
            - loglik_t (jax.Array): The log of the sum of all particle likelihoods,
                when the weights are associate with particles, which is
                equivalent to the total log-likelihood under the specific
                assumptions.
    """
    mw = jnp.max(weights)
    loglik_t = mw + jnp.log(jnp.nansum(jnp.exp(weights - mw)))
    norm_weights = weights - loglik_t
    return norm_weights, loglik_t


def _resampler(
    counts: jax.Array, particlesP: jax.Array, norm_weights: jax.Array, subkey: jax.Array
) -> tuple[jax.Array, jax.Array, jax.Array]:
    """
    Resamples the particles based on the weighted resampling rule determined by
    norm_weights and the original particles generated from the previous
    prediction.

    Args:
        counts (array-like): Indices of the resampled particles from a previous
            resampling procedure.
        particlesP (array-like): The original particles before resampling
            generated from a prediction procedure.
        norm_weights (array-like): The normalized log-weights of the particles.
        subkey (jax.random.PRNGKey): The random key for sampling.

    Returns:
        tuple: A tuple containing:
            - counts (array-like): The indices of the resampled particles after
                the latest resampling.
            - particlesF (array-like): The particles after resampling generated
                from the filtering procedure.
            - norm_weights (array-like): The normalized log-weights of the
                resampled particles.
    """
    J = norm_weights.shape[-1]
    counts = _resample(norm_weights, subkey=subkey)
    particlesF = particlesP[counts]
    norm_weights = (
        norm_weights[counts] - jax.lax.stop_gradient(norm_weights[counts]) - jnp.log(J)
    )
    return counts, particlesF, norm_weights


def _no_resampler(
    counts: jax.Array, particlesP: jax.Array, norm_weights: jax.Array, subkey: jax.Array
) -> tuple[jax.Array, jax.Array, jax.Array]:
    """
    Obtains the original input arguments without resampling.
    """
    return counts, particlesP, norm_weights


def _resampler_thetas(
    counts: jax.Array,
    particlesP: jax.Array,
    norm_weights: jax.Array,
    thetas: jax.Array,
    subkey: jax.Array,
) -> tuple[jax.Array, jax.Array, jax.Array, jax.Array]:
    """
    Resamples the particles for perturbed particle filtering method, with their
    corresponding parameters also resampled

    Args:
        counts (array-like): Indices of the resampled particles from a previous
            resampling procedure.
        particlesP (array-like): The original particles before resampling
            generated from a prediction procedure.
        norm_weights (array-like): The normalized log-weights of the particles.
        thetas (array-like): Perturbed parameters associated with the particles.
        subkey (jax.random.PRNGKey): The random key for sampling.

    Returns:
        tuple: A tuple containing:
            - counts (array-like): The indices of the resampled particles after
                the latest resampling.
            - particlesF (array-like): The particles after resampling generated
                from the filtering procedure.
            - norm_weights (array-like): The normalized log-weights of the
                resampled particles.
            - thetasF (array-like): The perturbed parameters corresponding to
                the latest perturbed particles (particlesF).
    """
    J = norm_weights.shape[-1]
    counts = _resample(norm_weights, subkey=subkey)
    particlesF = particlesP[counts]
    norm_weights = (
        norm_weights[counts] - jax.lax.stop_gradient(norm_weights[counts]) - jnp.log(J)
    )
    thetasF = thetas[counts]
    return counts, particlesF, norm_weights, thetasF


def _no_resampler_thetas(
    counts: jax.Array,
    particlesP: jax.Array,
    norm_weights: jax.Array,
    thetas: jax.Array,
    subkey: jax.Array,
) -> tuple[jax.Array, jax.Array, jax.Array, jax.Array]:
    """
    Obtains the original input arguments without resampling for perturbed
    filtering method.
    """
    return counts, particlesP, norm_weights, thetas


def _num_fixedstep_steps(
    t1: float, t2: float, dt: float | None, nstep: int
) -> tuple[int, float]:
    """
    Calculate the number of steps and the step size for a fixed number of steps.
    """
    return nstep, (t2 - t1) / nstep


def _num_euler_steps(
    t1: float, t2: float, dt: float, nstep: int | None
) -> tuple[jax.Array, jax.Array]:
    """
    Calculate the number of steps and the step size for a given time step size.
    """
    tol = jnp.sqrt(jnp.finfo(float).eps)

    nstep2 = jnp.ceil((t2 - t1) / dt / (1 + tol)).astype(int) 
    dt2 = (t2 - t1) / nstep2

    check1 = t1 + dt >= t2
    nstep2 = jnp.where(check1, 1, nstep2)
    dt2 = jnp.where(check1, t2 - t1, dt2)

    check2 = t1 >= t2
    nstep2 = jnp.where(check2, 0, nstep2)
    dt2 = jnp.where(check2, 0.0, dt2)

    return nstep2, dt2


def _interp_covars(
    t: float | jax.Array,
    ctimes: jax.Array | None,
    covars: jax.Array | None,
    order: str = "linear",
) -> jax.Array | None:
    """
    Interpolate covariates.

    Args:
        t (float | jax.Array): Time point at which to interpolate the covariates.
            Can be a single float or an array containing one time point.
        ctimes (jax.Array | None): Array of time points for which covariates are
            available. Must be sorted in ascending order.
        covars (jax.Array | None): Array of covariate values corresponding to ctimes.
            Shape should be (len(ctimes), n_covars) where n_covars is the number of covariates.
        order (str, optional): Interpolation method. Currently only 'linear' is
            supported. Defaults to 'linear'.

    Returns:
        jax.Array | None: The interpolated covariates at time t. Returns None if either
            ctimes or covars is None. Shape is (n_covars,).

    Note:
        This function assumes that ctimes is sorted in ascending order. If t is outside
        the range of ctimes, the nearest available covariate value will be used.
    """
    # TODO: Add constant interpolation
    if (covars is None) | (ctimes is None):
        return None
    else:
        assert ctimes is not None
        assert covars is not None
        upper_index = jnp.searchsorted(ctimes, t, side="left") 
        lower_index = upper_index - 1
        return (
            covars[lower_index]
            + (covars[upper_index] - covars[lower_index])
            * (t - ctimes[lower_index])
            / (ctimes[upper_index] - ctimes[lower_index]) 
        ).ravel() 


def _calc_steps(
    times0: np.ndarray, dt: float | None, nstep: int | None
) -> tuple[np.ndarray, np.ndarray]:
    """
    Calculate the number of steps and the step size for each time interval.
    """
    if dt is not None and nstep is not None:
        raise ValueError("Only nstep or dt can be provided, not both")
    if dt is not None:
        num_step_func = _num_euler_steps
        dt = float(dt)
    elif nstep is not None:
        num_step_func = _num_fixedstep_steps
        nstep = int(nstep)
    else:
        raise ValueError("Either dt or nstep must be provided")

    nintervals = len(times0) - 1
    nstep_array = np.zeros(nintervals, dtype=int)
    dt_array = np.zeros(nintervals, dtype=float)
    for i in range(nintervals):
        nstep, dt = num_step_func(float(times0[i]), float(times0[i + 1]), dt, nstep)  # type: ignore
        nstep_array[i] = nstep
        dt_array[i] = dt
    return nstep_array, dt_array


def _calc_ys_extended(
    ys: np.ndarray,
    nstep_array: np.ndarray,
) -> tuple[np.ndarray, np.ndarray]:
    """
    Calculate the exact values of the observations at the given time points.
    """
    n_obs, n_cols = ys.shape
    total_steps = np.sum(nstep_array)
    ys_extended = np.full((total_steps, n_cols), np.nan, dtype=float)
    ys_observed = np.full((total_steps,), False, dtype=bool)
    idx = 0
    for i in range(n_obs):
        idx += nstep_array[i]
        ys_extended[idx - 1] = ys[i]
        ys_observed[idx - 1] = True

    return ys_extended, ys_observed


def _interp_covars_np(
    t: float | np.ndarray,
    ctimes: np.ndarray | None,
    covars: np.ndarray | None,
    order: str = "linear",
) -> np.ndarray | None:
    """
    Interpolate covariates with numpy.
    """
    # TODO: Add constant interpolation
    if (covars is None) | (ctimes is None):
        return None
    else:
        assert ctimes is not None
        assert covars is not None
        upper_index = np.searchsorted(ctimes, t, side="left")
        lower_index = upper_index - 1
        return (
            covars[lower_index]
            + (covars[upper_index] - covars[lower_index])
            * (t - ctimes[lower_index])
            / (ctimes[upper_index] - ctimes[lower_index])
        ).ravel() 


def _calc_interp_covars(
    times0: np.ndarray,
    ctimes: np.ndarray | None,
    covars: np.ndarray | None,
    nstep_array: np.ndarray,
    dt_array: np.ndarray,
    nintervals: int,
    order: str = "linear",
) -> np.ndarray | None:
    """
    Precompute the interpolated covariates for a given set of time points.

    Returns:
        np.ndarray | None: The interpolated covariates for a given set of time points.
            Shape is (times, max_nstep, ncovars). Returns None if covars or ctimes is
            None.
    """
    if covars is None or ctimes is None:
        return None

    # TODO: optimize this function
<<<<<<< HEAD
    if dt is not None and nstep is not None:
        raise ValueError("Only nstep or dt can be provided, not both")
    if dt is not None:
        num_step_func = _num_euler_steps
        dt = float(dt)
    elif nstep is not None:
        num_step_func = _num_fixedstep_steps
        nstep = int(nstep)
    else:
        raise ValueError("Either dt or nstep must be provided")

    times0 = np.concatenate((np.array([t0]), times)) 
    nintervals = len(times0) - 1
    nstep_array = np.zeros(nintervals, dtype=int) 
    dt_array = np.zeros(nintervals, dtype=float) 
    for i in range(nintervals):
        nstep, dt = num_step_func(float(times0[i]), float(times0[i + 1]), dt, nstep)  
        nstep_array[i] = nstep
        dt_array[i] = dt
    interp_covars_array = np.full(
        (nintervals, int(np.max(nstep_array)), covars.shape[1]),
        fill_value=np.nan, 
    ) 
    for i in range(interp_covars_array.shape[0]):
        for j in range(nstep_array[i]):
            interp_covars_array[i, j, :] = _interp_covars_np(
                times0[i] + j * dt_array[i], 
=======
    total_steps = np.sum(nstep_array)
    interp_covars_array = np.full(
        (total_steps + 1, covars.shape[1]),
        fill_value=np.nan,
    )
    idx = 0
    for i in range(nintervals):
        for j in range(nstep_array[i]):
            interp_covars_array[idx, :] = _interp_covars_np(
                times0[i] + j * dt_array[i],
>>>>>>> 57828ef3
                ctimes,
                covars,
                order,
            )
            idx += 1
    interp_covars_array[idx, :] = _interp_covars_np(times0[-1], ctimes, covars, order)
    return interp_covars_array


def _calc_ys_covars(
    t0: float,
    times: np.ndarray,
    ys: np.ndarray,
    ctimes: np.ndarray | None,
    covars: np.ndarray | None,
    dt: float | None,
    nstep: int | None,
    order: str = "linear",
) -> tuple[jax.Array, jax.Array, jax.Array | None, jax.Array]:
    """
    Construct extended ys and covars arrays.
    """
    times0 = np.concatenate((np.array([t0]), times))
    nstep_array, dt_array = _calc_steps(times0, dt, nstep)
    nintervals = len(nstep_array)

    interp_covars_array = _calc_interp_covars(
        times0, ctimes, covars, nstep_array, dt_array, nintervals, order
    )

    ys_extended, ys_observed = _calc_ys_extended(ys, nstep_array)

    dt_array_extended = np.repeat(dt_array, nstep_array)

    if covars is not None and ctimes is not None:
        assert interp_covars_array is not None
        assert interp_covars_array.shape[0] == dt_array_extended.shape[0] + 1

    return (
        jnp.array(ys_extended),
        jnp.array(ys_observed),
        None if interp_covars_array is None else jnp.array(interp_covars_array),
        jnp.array(dt_array_extended),
    )


def _geometric_cooling(nt: int, m: int, ntimes: int, a: float) -> float:
    """
    Calculate geometric cooling parameters for mif.

    Args:
        nt (int): Current time step
        m (int): Current iteration
        ntimes (int): Total number of time steps
        a (float): Amount to cool over 50 iterations

    Returns:
        float: The fraction to cool sigmas and sigmas_init by.
    """
    factor = a ** (1 / 50)
    alpha = factor ** (nt / ntimes + m - 1)
    return alpha<|MERGE_RESOLUTION|>--- conflicted
+++ resolved
@@ -336,35 +336,6 @@
         return None
 
     # TODO: optimize this function
-<<<<<<< HEAD
-    if dt is not None and nstep is not None:
-        raise ValueError("Only nstep or dt can be provided, not both")
-    if dt is not None:
-        num_step_func = _num_euler_steps
-        dt = float(dt)
-    elif nstep is not None:
-        num_step_func = _num_fixedstep_steps
-        nstep = int(nstep)
-    else:
-        raise ValueError("Either dt or nstep must be provided")
-
-    times0 = np.concatenate((np.array([t0]), times)) 
-    nintervals = len(times0) - 1
-    nstep_array = np.zeros(nintervals, dtype=int) 
-    dt_array = np.zeros(nintervals, dtype=float) 
-    for i in range(nintervals):
-        nstep, dt = num_step_func(float(times0[i]), float(times0[i + 1]), dt, nstep)  
-        nstep_array[i] = nstep
-        dt_array[i] = dt
-    interp_covars_array = np.full(
-        (nintervals, int(np.max(nstep_array)), covars.shape[1]),
-        fill_value=np.nan, 
-    ) 
-    for i in range(interp_covars_array.shape[0]):
-        for j in range(nstep_array[i]):
-            interp_covars_array[i, j, :] = _interp_covars_np(
-                times0[i] + j * dt_array[i], 
-=======
     total_steps = np.sum(nstep_array)
     interp_covars_array = np.full(
         (total_steps + 1, covars.shape[1]),
@@ -375,7 +346,6 @@
         for j in range(nstep_array[i]):
             interp_covars_array[idx, :] = _interp_covars_np(
                 times0[i] + j * dt_array[i],
->>>>>>> 57828ef3
                 ctimes,
                 covars,
                 order,
