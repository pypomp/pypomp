"""
This module implements the OOP structure for POMP models.
"""

import importlib
import time
from functools import partial
import numpy as np
import jax
import jax.numpy as jnp
import pandas as pd
import matplotlib.pyplot as plt
import seaborn as sns
from .mop import _mop_internal
from .mif import _jv_mif_internal
from .train import _vmapped_train_internal
from pypomp.model_struct import RInit, RProc, DMeas, RMeas
import xarray as xr
from .simulate import _simulate_internal
from .pfilter import _vmapped_pfilter_internal2
from .internal_functions import _calc_ys_covars
from .util import logmeanexp, logmeanexp_se
from .parameter_trans import parameter_trans, materialize_partrans


class Pomp:
    """
    A class representing a Partially Observed Markov Process (POMP) model.

    This class provides a structured way to define and work with POMP models, which are
    used for modeling time series data where the underlying state process is only
    partially observed. The class encapsulates the model components including the
    initial state distribution, process model, and measurement model.

    The class provides methods for:
    - Simulation of the model
    - Particle filtering
    - Maximum likelihood estimation
    - Iterated filtering
    - Model training using a differentiable particle filter

    Attributes:
        ys (pd.DataFrame): The measurement data frame with observation times as index
        theta (dict): Model parameters, where each value is a float
        rinit (RInit): Simulator for the initial state distribution
        rproc (RProc): Simulator for the process model
        dmeas (DMeas | None): Density evaluation for the measurement model
        rmeas (RMeas | None): Measurement simulator
        covars (pd.DataFrame | None): Covariates for the model if applicable
        results_history (list | None): History of the results for the pfilter, mif, and train
            methods run on the object. This includes the algorithmic parameters used.
        fresh_key (jax.Array | None): Running a method that takes a key argument will
            store a fresh, unused key in this attribute. Subsequent calls to a method
            that requires a key will use this key unless a new key is provided as an
            argument.
    """

    @staticmethod
    def _validate_theta(theta):
        """
        Validates that theta is a dict or a list of dicts, and all values are floats.
        Raises TypeError if invalid.
        """
        if isinstance(theta, dict):
            if not all(isinstance(val, float) for val in theta.values()):
                raise TypeError("Each value of theta must be a float")
        elif isinstance(theta, list):
            if not all(isinstance(t, dict) for t in theta):
                raise TypeError("Each element of the theta list must be a dictionary")
            for t in theta:
                if not all(isinstance(val, float) for val in t.values()):
                    raise TypeError(
                        "Each value in the theta dictionaries must be a float"
                    )
        else:
            raise TypeError("theta must be a dictionary or a list of dictionaries")

    def __init__(
        self,
        ys: pd.DataFrame,
        theta: dict | list[dict],
        rinit: RInit,
        rproc: RProc,
        dmeas: DMeas | None = None,
        rmeas: RMeas | None = None,
        covars: pd.DataFrame | None = None,
        partrans=None,
        paramnames=None,
    ):
        """
        Initializes the necessary components for a specific POMP model.

        Args:
            ys (pd.DataFrame): The measurement data frame. The row index must contain the
                observation times.
            rinit (RInit): Simulator for the process model.
            rproc (RProc): Basic component of the simulator for the process
                model.
            dmeas (DMeas): Basic component of the density evaluation for the
                measurement model.
            rmeas (RMeas): Measurement simulator.
            theta (dict or list[dict]): Parameters involved in the POMP model. Each
                value should be a float. Can be a single dict or a list of dicts.
            covars (pd.DataFrame, optional): Covariates or None if not applicable.
                The row index must contain the covariate times.
        """
        if not isinstance(rinit, RInit):
            raise TypeError("rinit must be an instance of the class RInit")
        if not isinstance(rproc, RProc):
            raise TypeError("rproc must be an instance of the class RProc")
        if dmeas is None and rmeas is None:
            raise ValueError("You must supply at least one of dmeas or rmeas")
        else:
            if dmeas is not None and not isinstance(dmeas, DMeas):
                raise TypeError("dmeas must be an instance of the class DMeas")
            if rmeas is not None and not isinstance(rmeas, RMeas):
                raise TypeError("rmeas must be an instance of the class RMeas")

        self._validate_theta(theta)

        if not isinstance(ys, pd.DataFrame):
            raise TypeError("ys must be a pandas DataFrame")
        if covars is not None and not isinstance(covars, pd.DataFrame):
            raise TypeError("covars must be a pandas DataFrame or None")

        self.ys = ys
        if isinstance(theta, dict):
            self.theta = [theta]
        elif isinstance(theta, list):
            self.theta = theta
        else:
            raise TypeError("theta must be a dictionary or a list of dictionaries")
        self.rinit = rinit
        self.rproc = rproc
        self.dmeas = dmeas
        self.rmeas = rmeas
        self.covars = covars
        self.results_history = []
        self.fresh_key = None
        (
            self._ys_extended,
            self._ys_observed,
            self._covars_extended,
            self._dt_array_extended,
        ) = _calc_ys_covars(
            t0=self.rinit.t0,
            times=np.array(self.ys.index),
            ys=np.array(self.ys),
            ctimes=np.array(self.covars.index) if self.covars is not None else None,
            covars=np.array(self.covars) if self.covars is not None else None,
            dt=self.rproc.dt,
            nstep=self.rproc.nstep,
            order="linear",
        )
        names = paramnames or list(self.theta[0].keys())
        partrans_spec = partrans or parameter_trans()
        self.partrans = materialize_partrans(partrans_spec, names)

    def _update_fresh_key(
        self, key: jax.Array | None = None
    ) -> tuple[jax.Array, jax.Array]:
        """
        Updates the fresh_key attribute and returns a new key along with the old key.

        Returns:
            tuple[jax.Array, jax.Array]: A tuple containing the new key and the old key.
                The old key is the key that was used to update the fresh_key attribute.
                The new key is the key that should be used for the next method call.
        """
        old_key = self.fresh_key if key is None else key
        if old_key is None:
            raise ValueError(
                "Both the key argument and the fresh_key attribute are None. At least one key must be given."
            )
        self.fresh_key, new_key = jax.random.split(old_key)
        return new_key, old_key

    @staticmethod
    def sample_params(param_bounds: dict, n: int, key: jax.Array) -> list[dict]:
        """
        Sample n sets of parameters from uniform distributions.

        Args:
            param_bounds (dict): Dictionary mapping parameter names to (lower, upper) bounds
            n (int): Number of parameter sets to sample
            key (jax.Array): JAX random key for reproducibility

        Returns:
            list[dict]: List of n dictionaries containing sampled parameters
        """
        keys = jax.random.split(key, len(param_bounds))
        param_sets = []

        for i in range(n):
            params = {}
            for j, (param_name, (lower, upper)) in enumerate(param_bounds.items()):
                subkey = jax.random.split(keys[j], n)[i]
                params[param_name] = float(
                    jax.random.uniform(subkey, shape=(), minval=lower, maxval=upper)
                )
            param_sets.append(params)

        return param_sets

    def mop(
        self,
        J: int,
        key: jax.Array | None = None,
        theta: dict | list[dict] | None = None,
        alpha: float = 0.97,
    ) -> list[jax.Array]:
        """
        Runs the Measurement Off-Parameter (MOP) differentiable particle filter.

        Args:
            J (int): The number of particles.
            key (jax.Array, optional): The random key for reproducibility.
                Defaults to self.fresh_key.
            theta (dict or list[dict], optional): Parameters involved in the POMP model.
                Defaults to self.theta. Can be a single dict or a list of dicts.
            alpha (float, optional): Cooling factor for the random perturbations.
                Defaults to 0.97.

        Returns:
            list[jax.Array]: The estimated log-likelihood(s) of the observed data given the model
                parameters. Always a list, even if only one theta is provided.
        """
        theta = theta or self.theta
        self._validate_theta(theta)
        theta_list = theta if isinstance(theta, list) else [theta]

        if self.dmeas is None:
            raise ValueError("self.dmeas cannot be None")

        if J < 1:
            raise ValueError("J should be greater than 0")

        new_key, old_key = self._update_fresh_key(key)
        keys = jax.random.split(new_key, len(theta_list))
        results = []
        for theta_i, k in zip(theta_list, keys):
            results.append(
                -_mop_internal(
                    theta=jnp.array(list(theta_i.values())),
                    dt_array_extended=self._dt_array_extended,
                    t0=self.rinit.t0,
                    times=jnp.array(self.ys.index),
                    ys_extended=self._ys_extended,
                    ys_observed=self._ys_observed,
                    J=J,
                    rinitializer=self.rinit.struct_pf,
                    rprocess=self.rproc.struct_pf,
                    dmeasure=self.dmeas.struct_pf,
                    covars_extended=self._covars_extended,
                    accumvars=self.rproc.accumvars,
                    alpha=alpha,
                    key=k,
                )
            )
        return results

    def pfilter(
        self,
        J: int,
        key: jax.Array | None = None,
        theta: dict | list[dict] | None = None,
        thresh: float = 0,
        reps: int = 1,
        CLL: bool = False,
        ESS: bool = False,
        filter_mean: bool = False,
        prediction_mean: bool = False,
    ) -> None:
        """
        Instance method for the particle filtering algorithm.

        Args:
            J (int): The number of particles
            key (jax.Array, optional): The random key. Defaults to self.fresh_key.
            theta (dict or list[dict], optional): Parameters involved in the POMP model.
                Each value must be a float. Replaced with Pomp.theta if None. Can be a
                single dict or a list of dicts.
            thresh (float, optional): Threshold value to determine whether to
                resample particles. Defaults to 0.
            reps (int, optional): Number of replicates to run. Defaults to 1.
            CLL (bool, optional): Boolean flag controlling whether to compute and store
                the conditional log-likelihoods at each time point. Defaults to False.
            ESS (bool, optional): Boolean flag controlling whether to compute and store
                the effective sample size at each time point. Defaults to False.
            filter_mean (bool, optional): Boolean flag controlling whether to compute and store
                the filtered mean at each time point. Defaults to False.
            prediction_mean (bool, optional): Boolean flag controlling whether to compute and store
                the prediction mean at each time point. Defaults to False.

        Returns:
           None. Updates self.results with a dictionary containing the log-likelihoods,
           algorithmic parameters used. The conditional log-likelihoods (CLL),
           effective sample size (ESS), filtered mean, and prediction mean at each time point
           are also included if their respective boolean flags are set to True.
        """
        start_time = time.time()

        theta = theta or self.theta
        new_key, old_key = self._update_fresh_key(key)
        self._validate_theta(theta)
        theta_list = theta if isinstance(theta, list) else [theta]

        if self.dmeas is None:
            raise ValueError("self.dmeas cannot be None")

        if J < 1:
            raise ValueError("J should be greater than 0.")

        thetas_repl = jnp.vstack(
            [
                jnp.tile(jnp.array(list(theta_i.values())), (reps, 1))
                for theta_i in theta_list
            ]
        )

        rep_keys = jax.random.split(new_key, thetas_repl.shape[0])

        ys_observed_np = np.array(self._ys_observed)
        n_obs = int(np.sum(ys_observed_np))
        # n_obs = int(np.sum(np.array(self._ys_observed)))

        results = _vmapped_pfilter_internal2(
            thetas_repl,
            self._dt_array_extended,
            self.rinit.t0,
            jnp.array(self.ys.index),
            self._ys_extended,
            self._ys_observed,
            J,
            self.rinit.struct_pf,
            self.rproc.struct_pf,
            self.dmeas.struct_pf,
            self.rproc.accumvars,
            self._covars_extended,
            thresh,
            rep_keys,
            n_obs,
            CLL,
            ESS,
            filter_mean,
            prediction_mean,
        )

        # index = 0
        n_theta = len(theta_list)
        # any_diagnostics = CLL or ESS or filter_mean or prediction_mean
        neg_logliks = results["neg_loglik"]

        logLik_da = xr.DataArray(
            (-neg_logliks).reshape(n_theta, reps), dims=["theta", "replicate"]
        )

        execution_time = time.time() - start_time

        result_dict = {
            "method": "pfilter",
            "logLiks": logLik_da,
            "theta": theta_list,
            "J": J,
            "reps": reps,
            "thresh": thresh,
            "key": old_key,
            "execution_time": execution_time,
        }

        # obtain diagnostics using names
        if CLL and "CLL" in results:
            CLL_arr = results["CLL"]
            result_dict["CLL"] = xr.DataArray(
                CLL_arr.reshape(n_theta, reps, -1), dims=["theta", "replicate", "time"]
            )

        if ESS and "ESS" in results:
            ESS_arr = results["ESS"]
            result_dict["ESS"] = xr.DataArray(
                ESS_arr.reshape(n_theta, reps, -1), dims=["theta", "replicate", "time"]
            )

        if filter_mean and "filter_mean" in results:
            filter_mean_arr = results["filter_mean"]
            result_dict["filter_mean"] = xr.DataArray(
                filter_mean_arr.reshape(n_theta, reps, *filter_mean_arr.shape[1:]),
                dims=["theta", "replicate", "time", "state"],
            )

        if prediction_mean and "prediction_mean" in results:
            prediction_mean_arr = results["prediction_mean"]
            result_dict["prediction_mean"] = xr.DataArray(
                prediction_mean_arr.reshape(
                    n_theta, reps, *prediction_mean_arr.shape[1:]
                ),
                dims=["theta", "replicate", "time", "state"],
            )

        self.results_history.append(result_dict)

    def mif(
        self,
        sigmas: float | jax.Array,
        sigmas_init: float | jax.Array,
        M: int,
        a: float,
        J: int,
        key: jax.Array | None = None,
        theta: dict | list[dict] | None = None,
        thresh: float = 0,
    ) -> None:
        """
        Instance method for conducting the iterated filtering (IF2) algorithm,
        which uses the initialized instance parameters and calls the 'mif'
        function.

        Args:
            sigmas (float | jax.Array): Perturbation factor for parameters.
            sigmas_init (float | jax.Array): Initial perturbation factor for parameters.
            M (int): Number of algorithm iterations.
            a (float): A fraction specifying the amount to cool sigmas and sigmas_init
                over 50 iterations.
            J (int): The number of particles.
            key (jax.Array, optional): The random key for reproducibility.
                Defaults to self.fresh_key.
            theta (dict, list[dict], optional): Initial parameters for the POMP model.
                Defaults to self.theta.
            thresh (float, optional): Resampling threshold. Defaults to 0.

        Returns:
            None. Updates self.results with traces (pandas DataFrames) containing log-likelihoods
            and parameter estimates averaged over particles, and theta.
        """
        start_time = time.time()

        theta = theta or self.theta
        new_key, old_key = self._update_fresh_key(key)
        self._validate_theta(theta)
        theta_list = theta if isinstance(theta, list) else [theta]
        theta_array = jnp.array([list(theta_i.values()) for theta_i in theta_list])

        if self.dmeas is None:
            raise ValueError("self.dmeas cannot be None")
        if J < 1:
            raise ValueError("J should be greater than 0.")

        new_key, old_key = self._update_fresh_key(key)
        keys = jax.random.split(new_key, len(theta_list))

        nLLs, theta_ests = _jv_mif_internal(
            jnp.tile(theta_array, (J, 1, 1)),
            self._dt_array_extended,
            self.rinit.t0,
            jnp.array(self.ys.index),
            self._ys_extended,
            self._ys_observed,
            self.rinit.struct_per,
            self.rproc.struct_per,
            self.dmeas.struct_per,
            sigmas,
            sigmas_init,
            self.rproc.accumvars,
            self._covars_extended,
            self.partrans,
            M,
            a,
            J,
            thresh,
            keys,
        )

        final_theta_ests = []
        n_paramsets = len(theta_list)
        param_names = list(theta_list[0].keys())
        trace_vars = ["logLik"] + param_names
        trace_data = np.zeros((n_paramsets, M + 1, len(trace_vars)), dtype=float)

        for i, theta_i in enumerate(theta_list):
            # Prepend nan for the log-likelihood of the initial parameters
            logliks_with_nan = np.concatenate([np.array([np.nan]), -nLLs[i]])
<<<<<<< HEAD
            # Create trace DataFrame
            param_names = list(theta_i.keys())
            trace_data = {}
            trace_data["logLik"] = logliks_with_nan
            # Average parameter estimates over particles for each iteration
            for j, param_name in enumerate(param_names):
                trace_data[param_name] = np.mean(theta_ests[i, :, :, j], axis=1)
            # Create DataFrame with iteration as index
            trace_df = pd.DataFrame(trace_data, index=range(0, M + 1))
            traces_list.append(trace_df)
=======
            # Average parameter estimates over particles for each iteration
            param_traces = np.stack(
                [
                    np.mean(theta_ests[i, :, :, j], axis=1)
                    for j in range(len(param_names))
                ],
                axis=1,
            )  # shape: (M+1, n_params)
            trace_data[i, :, 0] = logliks_with_nan
            trace_data[i, :, 1:] = param_traces
>>>>>>> 448a71fb
            final_theta_ests.append(theta_ests[i])

        traces_da = xr.DataArray(
            trace_data,
            dims=["replicate", "iteration", "variable"],
            coords={
                "replicate": np.arange(n_paramsets),
                "iteration": np.arange(M + 1),
                "variable": trace_vars,
            },
        )

        self.theta = [
            dict(zip(theta_list[0].keys(), np.mean(theta_ests[-1], axis=0).tolist()))
            for theta_ests in final_theta_ests
        ]

        execution_time = time.time() - start_time

        self.results_history.append(
            {
                "method": "mif",
                "traces": traces_da,
                "theta": theta_list,
                "J": J,
                "M": M,
                "sigmas": sigmas,
                "sigmas_init": sigmas_init,
                "a": a,
                "thresh": thresh,
                "key": old_key,
                "execution_time": execution_time,
            }
        )

    def train(
        self,
        J: int,
        M: int,
        key: jax.Array | None = None,
        theta: dict | list[dict] | None = None,
        optimizer: str = "Newton",
        eta: float = 0.0025,
        alpha: float = 0.97,
        thresh: int = 0,
        scale: bool = False,
        ls: bool = False,
        c: float = 0.1,
        max_ls_itn: int = 10,
        n_monitors: int = 0,
    ) -> None:
        """
        Instance method for conducting the MOP gradient-based iterative optimization method.

        Args:
            J (int): The number of particles in the MOP objective for obtaining the gradient and/or Hessian.
            M (int): Maximum iteration for the gradient descent optimization.
            key (jax.Array, optional): The random key for reproducibility.
                Defaults to self.fresh_key.
            theta (dict, optional): Parameters involved in the POMP model.
                Defaults to self.theta.
            optimizer (str, optional): The gradient-based iterative optimization method
                to use. Options include "Newton", "WeightedNewton", and "BFGS".
                Defaults to "Newton".
            eta (float, optional): Learning rate.
            alpha (float, optional): Discount factor for MOP.
            thresh (int, optional): Threshold value to determine whether to resample
                particles.
            scale (bool, optional): Boolean flag controlling whether to normalize the
                search direction.
            ls (bool, optional): Boolean flag controlling whether to use the line
                search algorithm.
            Line Search Parameters (only used when ls=True):
                c (float, optional): The Armijo condition constant for line search,
                    which controls how much the negative log-likelihood needs to
                    decrease before the line search algorithm continues.
                max_ls_itn (int, optional): Maximum number of iterations for the line
                    search algorithm.
            n_monitors (int, optional): Number of particle filter runs to average for
                log-likelihood estimation.

        Returns:
            None. Updates self.results with lists for logLik, thetas_out, and theta.
        """
        start_time = time.time()

        theta = theta or self.theta
        self._validate_theta(theta)
        theta_list = theta if isinstance(theta, list) else [theta]

        if self.dmeas is None:
            raise ValueError("self.dmeas cannot be None")
        if J < 1:
            raise ValueError("J should be greater than 0")

        new_key, old_key = self._update_fresh_key(key)
        keys = jnp.array(jax.random.split(new_key, len(theta_list)))

        # Convert theta_list to array format for vmapping
        theta_array = jnp.array([list(theta_i.values()) for theta_i in theta_list])
<<<<<<< HEAD
=======

        # Calculate n_obs from ys_observed
        ys_observed_np = np.array(self._ys_observed)
        n_obs = int(np.sum(ys_observed_np))

>>>>>>> 448a71fb
        # Use vmapped version instead of for loop
        nLLs, theta_ests = _vmapped_train_internal(
            theta_array,
            self._dt_array_extended,
            self.rinit.t0,
            jnp.array(self.ys.index),
            self._ys_extended,
            self._ys_observed,
            self.rinit.struct_pf,
            self.rproc.struct_pf,
            self.dmeas.struct_pf,
            self.rproc.accumvars,
            self._covars_extended,
            J,
            optimizer,
            M,
            eta,
            c,
            max_ls_itn,
            thresh,
            scale,
            ls,
            alpha,
            keys,
            n_monitors,
            n_obs,
        )
<<<<<<< HEAD
        
        # Process results for each theta set
        logLik_list = []
        thetas_out_list = []
        for i, theta_i in enumerate(theta_list):
            logLik_list.append(xr.DataArray(-nLLs[i], dims=["iteration"]))
            thetas_out_list.append(
                xr.DataArray(
                    theta_ests[i],
                    dims=["iteration", "theta"],
                    coords={
                        "iteration": range(0, M + 1),
                        "theta": list(theta_i.keys()),
                    },
                )
            )
=======

        joined_array = xr.DataArray(
            np.concatenate(
                [
                    -nLLs[..., np.newaxis],  # shape: (replicate, iteration, 1)
                    theta_ests,  # shape: (replicate, iteration, n_theta)
                ],
                axis=-1,
            ),
            dims=["replicate", "iteration", "variable"],
            coords={
                "replicate": range(0, len(theta_list)),
                "iteration": range(0, M + 1),
                "variable": ["logLik"] + list(theta_list[0].keys()),
            },
        )

        self.theta = [
            dict(zip(theta_list[0].keys(), theta_ests[i, -1, :].tolist()))
            for i in range(len(theta_list))
        ]

        execution_time = time.time() - start_time

>>>>>>> 448a71fb
        self.results_history.append(
            {
                "method": "train",
                "traces": joined_array,
                "theta": theta_list,
                "optimizer": optimizer,
                "J": J,
                "M": M,
                "eta": eta,
                "alpha": alpha,
                "thresh": thresh,
                "ls": ls,
                "c": c,
                "max_ls_itn": max_ls_itn,
                "key": old_key,
                "execution_time": execution_time,
            }
        )

    def simulate(
        self,
        key: jax.Array | None = None,
        theta: dict | list[dict] | None = None,
        times: jax.Array | None = None,
        nsim: int = 1,
    ) -> list[dict]:
        """
        Simulates the evolution of a system over time using a Partially Observed
        Markov Process (POMP) model.

        Args:
            key (jax.Array, optional): The random key for random number generation.
                Defaults to self.fresh_key.
            theta (dict, optional): Parameters involved in the POMP model.
                Defaults to self.theta.
            times (jax.Array, optional): Times at which to generate observations.
                Defaults to self.ys.index.
            nsim (int): The number of simulations to perform. Defaults to 1.

        Returns:
            list[dict]: A list of dictionaries each containing:
                - 'X_sims' (jax.Array): Unobserved state values with shape (n_times, n_states, nsim)
                - 'Y_sims' (jax.Array): Observed values with shape (n_times, n_obs, nsim)
        """
        theta = theta or self.theta
        self._validate_theta(theta)
        theta_list = theta if isinstance(theta, list) else [theta]

        if self.rmeas is None:
            raise ValueError(
                "self.rmeas cannot be None. Did you forget to supply it to the object or method?"
            )

        new_key, old_key = self._update_fresh_key(key)
        keys = jax.random.split(new_key, len(theta_list))
        results = []
        for theta_i, k in zip(theta_list, keys):
            times_arr = jnp.array(self.ys.index) if times is None else times
            X_sims, Y_sims = _simulate_internal(
                rinitializer=self.rinit.struct_pf,
                rprocess=self.rproc.struct_pf,
                rmeasure=self.rmeas.struct_pf,
                theta=jnp.array(list(theta_i.values())),
                t0=self.rinit.t0,
                times=times_arr,
                ylen=int(jnp.sum(self._ys_observed)),
                ys_observed=self._ys_observed,
                dt_array_extended=self._dt_array_extended,
                ydim=self.rmeas.ydim,
                covars_extended=self._covars_extended,
                accumvars=self.rproc.accumvars,
                nsim=nsim,
                key=k,
            )
            X_sims = xr.DataArray(
                X_sims,
                dims=["time", "element", "sim"],
                coords={
                    "time": jnp.concatenate(
                        [jnp.array([self.rinit.t0]), jnp.array(times_arr)]
                    )
                },
            )
            Y_sims = xr.DataArray(
                Y_sims, dims=["time", "element", "sim"], coords={"time": times_arr}
            )
            results.append({"X_sims": X_sims, "Y_sims": Y_sims})
        return results

    def traces(self) -> pd.DataFrame:
        """
        Returns a DataFrame with the full trace of log-likelihoods and parameters from the entire result history.
        Columns:
            - replicate: The index of the parameter set (for all methods)
            - iteration: The global iteration number for that parameter set (increments over all mif/train calls for that set; for pfilter, the last iteration for that set)
            - method: 'pfilter', 'mif', or 'train'
            - loglik: The log-likelihood estimate (averaged over reps for pfilter)
            - <param>: One column for each parameter
        """
        if not self.results_history:
            return pd.DataFrame()

        replicate_list: list[int] = []
        iteration_list: list[int] = []
        method_list: list[str] = []
        loglik_list: list[float] = []
        param_columns: dict[str, list[float]] = {}

        param_names = list(self.theta[0].keys())
        for p in param_names:
            param_columns[p] = []

        # tracks the current iteration for each replicate across rounds
        global_iters: dict[
            int, int
        ] = {}  # key: replicate index, value: current iteration (start at 1)

        for res in self.results_history:
            method = res.get("method")
            if method in ("mif", "train"):
                traces = res[
                    "traces"
                ]  # xarray.DataArray (replicate, iteration, variable)
                n_rep = traces.sizes["replicate"]
                n_iter = traces.sizes["iteration"]
                variable_names = list(traces.coords["variable"].values)

                traces_array = traces.values  # shape: (n_rep, n_iter, n_vars)
                loglik_idx = variable_names.index("logLik")
                param_indices = [variable_names.index(p) for p in param_names]

                for rep_idx in range(n_rep):
                    if rep_idx not in global_iters:
                        global_iters[rep_idx] = 0
                    for iter_idx in range(n_iter):
                        if (
                            global_iters[rep_idx] == 0 or iter_idx > 0
                        ):  # skip starting parameters beyond the the first round
                            replicate_list.append(rep_idx)
                            iteration_list.append(global_iters[rep_idx])
                            method_list.append("mif" if method == "mif" else "train")
                            loglik_list.append(
                                float(traces_array[rep_idx, iter_idx, loglik_idx])
                            )
                            for i, p in enumerate(param_names):
                                param_columns[p].append(
                                    float(
                                        traces_array[
                                            rep_idx, iter_idx, param_indices[i]
                                        ]
                                    )
                                )
                            global_iters[rep_idx] += 1
            elif method == "pfilter":
                logLiks = res["logLiks"]
                thetas = res["theta"]
                for rep_idx, (logLik_arr, theta_dict) in enumerate(
                    zip(logLiks, thetas)
                ):
                    last_iter = global_iters.get(rep_idx, 1) - 1
                    avg_loglik = float(logmeanexp(logLik_arr))
<<<<<<< HEAD
                    row = {
                        "replication": param_idx,
                        "iteration": last_iter if last_iter > 0 else 1,
                        "method": method,
                        "loglik": avg_loglik,
                    }
                    row.update(
                        {param: float(theta_dict[param]) for param in param_names}
                    )
                    trace_rows.append(row)
        # else: ignore other methods for now
        df = pd.DataFrame(trace_rows)
=======

                    replicate_list.append(rep_idx)
                    iteration_list.append(last_iter if last_iter > 0 else 1)
                    method_list.append("pfilter")
                    loglik_list.append(avg_loglik)
                    for p in param_names:
                        param_columns[p].append(float(theta_dict[p]))
            # else: ignore unknown methods

        if not replicate_list:
            return pd.DataFrame()

        data = {
            "replicate": replicate_list,
            "iteration": iteration_list,
            "method": method_list,
            "loglik": loglik_list,
        }
        data.update(param_columns)

        df = pd.DataFrame(data)
>>>>>>> 448a71fb
        if not df.empty:
            df = df.sort_values(["iteration", "replicate"]).reset_index(drop=True)
        return df

    def results(self, index: int = -1) -> pd.DataFrame:
        """
        Returns a DataFrame with the results of the method run at the given index.

        Args:
            index (int): The index of the result to return. Defaults to -1 (the last
                result).

        Returns:
            pd.DataFrame: A DataFrame with the results of the method run at the given
                index.
        """
        res = self.results_history[index]
        method = res.get("method")
        rows = []
        param_names = list(self.theta[0].keys())
        if method == "pfilter":
            logLiks = res["logLiks"]
            thetas = res["theta"]
            for param_idx, (logLik_arr, theta_dict) in enumerate(zip(logLiks, thetas)):
                # Use underlying NumPy array if available to avoid copies
                arr = getattr(logLik_arr, "values", logLik_arr)
                logLik_arr_np = np.asarray(arr)
                logLik = float(logmeanexp(logLik_arr_np))
                se = (
                    float(logmeanexp_se(logLik_arr_np))
                    if len(logLik_arr_np) > 1
                    else np.nan
                )
                row = {"logLik": logLik, "se": se}
                row.update({param: float(theta_dict[param]) for param in param_names})
                rows.append(row)
        elif method in ("mif", "train"):
            traces = res["traces"]
            # traces is an xarray.DataArray with dims: (replicate, iteration, variable)
            n_reps = traces.sizes["replicate"]
            last_idx = traces.sizes["iteration"] - 1
            for rep in range(n_reps):
                last_row = traces.sel(replicate=rep, iteration=last_idx)
                logLik_val = float(last_row.sel(variable="logLik").values)
                row = {"logLik": logLik_val, "se": np.nan}
                for param in param_names:
                    row[param] = float(last_row.sel(variable=param).values)
                rows.append(row)
        else:
            raise ValueError(f"Unknown method in results_history: {method}")
        return pd.DataFrame(rows)

    def time(self):
        """
        Return a DataFrame summarizing the execution times of methods run.

        Returns:
            pd.DataFrame: A DataFrame where each row contains:
                - 'index': The index of the result in results_history.
                - 'method': The name of the method run.
                - 'time': The execution time in seconds.
        """
        rows = []
        for idx, res in enumerate(self.results_history):
            method = res.get("method", None)
            exec_time = res.get("execution_time", None)
            rows.append({"index": idx, "method": method, "time": exec_time})
        return pd.DataFrame(rows)

    def prune(self, n: int = 1, index: int = -1, refill: bool = True):
        """
        Replace self.theta with a list of the top n thetas based on the most recent available log-likelihood estimates.
        Optionally, refill the list to the previous length by repeating the top n thetas.

        Args:
            n (int): Number of top thetas to keep.
            index (int): The index of the result to use for pruning. Defaults to -1 (the last result).
            refill (bool): If True, repeat the top n thetas to match the previous number of theta sets.
        """
        df = self.results(index)
        if df.empty or "logLik" not in df.columns:
            raise ValueError("No log-likelihoods found in results(index).")

        top_indices = df["logLik"].to_numpy().argsort()[-n:][::-1]
        # Extract the corresponding thetas as dicts
        param_names = [col for col in df.columns if col not in ("logLik", "se")]
        top_thetas = [
            {param: df.iloc[i][param] for param in param_names} for i in top_indices
        ]

        if refill:
            prev_len = len(self.theta) if isinstance(self.theta, list) else 1
            repeats = (prev_len + n - 1) // n  # Ceiling division
            new_theta = (top_thetas * repeats)[:prev_len]
        else:
            new_theta = top_thetas

        self.theta = new_theta

    def plot_traces(self, show: bool = True):
        """
        Plot the parameter and log-likelihood traces from the entire result history.
        Each facet shows a parameter or logLik. The x-axis is iteration, y-axis is value.
        Lines connect mif/train points for the same replication; pfilter points are dots. Color by replication.

        Args:
            show (bool): Whether to display the plot. Defaults to True.
        """

        traces = self.traces()
        if traces.empty:
            print("No trace data to plot.")
            return
        # Melt the DataFrame to long format for FacetGrid
        value_vars = [
            col
            for col in traces.columns
            if col not in ["replicate", "iteration", "method"]
        ]
        df_long = traces.melt(
            id_vars=["replicate", "iteration", "method"],
            value_vars=value_vars,
            var_name="variable",
            value_name="value",
        )
        # Set up FacetGrid
        g = sns.FacetGrid(
            df_long,
            col="variable",
            sharex=True,
            sharey=False,
            hue="replicate",
            col_wrap=3,
            height=3.5,
            aspect=1.2,
            palette="tab10",
        )
        # Plot lines for mif/train, dots for pfilter
        def facet_plot(data, color, **kwargs):
            # Lines for mif/train
            for rep, group in data.groupby("replicate"):
                for method in ["mif", "train"]:
                    # Dots for pfilter
                    sub = group[group["method"] == method]
                    if len(sub) > 1:
                        plt.plot(
                            sub["iteration"], sub["value"], "-", color=color, alpha=0.8
                        )
                    elif len(sub) == 1:
                        plt.scatter(
                            sub["iteration"],
                            sub["value"],
                            color=color,
                            marker="o",
                            alpha=0.8,
                        )
                sub = group[group["method"] == "pfilter"]
                if not sub.empty:
                    plt.scatter(
                        sub["iteration"],
                        sub["value"],
                        color=color,
                        marker="o",
                        edgecolor="k",
                        zorder=3,
                    )

        g.map_dataframe(facet_plot)
        g.add_legend(title="Replicate")
        g.set_axis_labels("Iteration", "Value")
        g.set_titles(col_template="{col_name}")
        plt.tight_layout()
        if show:
            plt.show()
        return g

    def print_summary(self):
        """
        Print a summary of the Pomp object.
        """
        allow_list = [
            "J",
            "reps",
            "thresh",
            "execution_time",
            "M",
            "a",
            "optimizer",
            "eta",
            "c",
            "max_ls_itn",
            "ls",
            "alpha",
        ]
        print("Basics:")
        print("-------")
        print(f"Number of observations: {len(self.ys)}")
        print(f"Number of time steps: {len(self._dt_array_extended)}")
        print(f"Number of parameters: {len(self.theta[0])}")
        print()
        if len(self.results_history) > 0:
            print("Results history:")
            print("----------------")
            for idx, entry in enumerate(self.results_history, 1):
                print(f"Results entry {idx}:")
                method = entry.get("method", None)
                if method is not None:
                    print(f"- method: {method}")
                for k, v in entry.items():
                    if k in allow_list:
                        print(f"- {k}: {v}")
                print()

    def __getstate__(self):
        """
        Custom pickling method to handle wrapped function objects.  This is
        necessary because the JAX-wrapped functions are not picklable.
        """
        state = self.__dict__.copy()
        # Store function names and parameters instead of the wrapped objects
        if hasattr(self.rinit, "struct"):
            original_func = self.rinit.original_func
            state["_rinit_func_name"] = original_func.__name__
            state["_rinit_t0"] = self.rinit.t0
            state["_rinit_module"] = original_func.__module__

        if hasattr(self.rproc, "struct"):
            original_func = self.rproc.original_func
            state["_rproc_func_name"] = original_func.__name__
            state["_rproc_step_type"] = getattr(self.rproc, "step_type", "onestep")
            state["_rproc_dt"] = getattr(self.rproc, "dt", None)
            state["_rproc_accumvars"] = getattr(self.rproc, "accumvars", None)
            state["_rproc_module"] = original_func.__module__

        if self.dmeas is not None and hasattr(self.dmeas, "struct"):
            original_func = self.dmeas.original_func
            state["_dmeas_func_name"] = original_func.__name__
            state["_dmeas_module"] = original_func.__module__

        if self.rmeas is not None and hasattr(self.rmeas, "struct"):
            original_func = self.rmeas.original_func
            state["_rmeas_func_name"] = original_func.__name__
            state["_rmeas_ydim"] = self.rmeas.ydim
            state["_rmeas_module"] = original_func.__module__
        # Remove the wrapped objects from state
        state.pop("rinit", None)
        state.pop("rproc", None)
        state.pop("dmeas", None)
        state.pop("rmeas", None)

        return state

    def __setstate__(self, state):
        """
        Custom unpickling method to reconstruct wrapped function objects. This is
        necessary because the JAX-wrapped functions are not picklable.
        """
        # Restore basic attributes
        self.__dict__.update(state)
        # Reconstruct rinit
        if "_rinit_func_name" in state:
            module = importlib.import_module(state["_rinit_module"])
            obj = getattr(module, state["_rinit_func_name"])
            if isinstance(obj, RInit):
                self.rinit = obj
            else:
                self.rinit = partial(RInit, t0=state["_rinit_t0"])(obj)
        # Reconstruct rproc
        if "_rproc_func_name" in state:
            module = importlib.import_module(state["_rproc_module"])
            obj = getattr(module, state["_rproc_func_name"])
            if isinstance(obj, RProc):
                self.rproc = obj
            else:
                kwargs = {"step_type": state["_rproc_step_type"]}
                if state["_rproc_dt"] is not None:
                    kwargs["dt"] = state["_rproc_dt"]
                if state["_rproc_accumvars"] is not None:
                    kwargs["accumvars"] = state["_rproc_accumvars"]
                self.rproc = partial(RProc, **kwargs)(obj)
        # Reconstruct dmeas
        if "_dmeas_func_name" in state:
            module = importlib.import_module(state["_dmeas_module"])
            obj = getattr(module, state["_dmeas_func_name"])
            if isinstance(obj, DMeas):
                self.dmeas = obj
            else:
                self.dmeas = DMeas(obj)
        # Reconstruct rmeas
        if "_rmeas_func_name" in state:
            module = importlib.import_module(state["_rmeas_module"])
            obj = getattr(module, state["_rmeas_func_name"])
            if isinstance(obj, RMeas):
                self.rmeas = obj
            else:
                self.rmeas = partial(RMeas, ydim=state["_rmeas_ydim"])(obj)
        # Set rmeas or dmeas to None if not set
        if not hasattr(self, "rmeas"):
            self.rmeas = None
        if not hasattr(self, "dmeas"):
            self.dmeas = None
        # Clean up temporary state variables
        for key in [
            "_rinit_func_name",
            "_rinit_t0",
            "_rinit_module",
            "_rproc_func_name",
            "_rproc_step_type",
            "_rproc_dt",
            "_rproc_accumvars",
            "_rproc_module",
            "_dmeas_func_name",
            "_dmeas_module",
            "_rmeas_func_name",
            "_rmeas_ydim",
            "_rmeas_module",
        ]:
            if key in self.__dict__:
                del self.__dict__[key]<|MERGE_RESOLUTION|>--- conflicted
+++ resolved
@@ -479,18 +479,6 @@
         for i, theta_i in enumerate(theta_list):
             # Prepend nan for the log-likelihood of the initial parameters
             logliks_with_nan = np.concatenate([np.array([np.nan]), -nLLs[i]])
-<<<<<<< HEAD
-            # Create trace DataFrame
-            param_names = list(theta_i.keys())
-            trace_data = {}
-            trace_data["logLik"] = logliks_with_nan
-            # Average parameter estimates over particles for each iteration
-            for j, param_name in enumerate(param_names):
-                trace_data[param_name] = np.mean(theta_ests[i, :, :, j], axis=1)
-            # Create DataFrame with iteration as index
-            trace_df = pd.DataFrame(trace_data, index=range(0, M + 1))
-            traces_list.append(trace_df)
-=======
             # Average parameter estimates over particles for each iteration
             param_traces = np.stack(
                 [
@@ -501,7 +489,6 @@
             )  # shape: (M+1, n_params)
             trace_data[i, :, 0] = logliks_with_nan
             trace_data[i, :, 1:] = param_traces
->>>>>>> 448a71fb
             final_theta_ests.append(theta_ests[i])
 
         traces_da = xr.DataArray(
@@ -602,14 +589,11 @@
 
         # Convert theta_list to array format for vmapping
         theta_array = jnp.array([list(theta_i.values()) for theta_i in theta_list])
-<<<<<<< HEAD
-=======
 
         # Calculate n_obs from ys_observed
         ys_observed_np = np.array(self._ys_observed)
         n_obs = int(np.sum(ys_observed_np))
 
->>>>>>> 448a71fb
         # Use vmapped version instead of for loop
         nLLs, theta_ests = _vmapped_train_internal(
             theta_array,
@@ -637,24 +621,6 @@
             n_monitors,
             n_obs,
         )
-<<<<<<< HEAD
-        
-        # Process results for each theta set
-        logLik_list = []
-        thetas_out_list = []
-        for i, theta_i in enumerate(theta_list):
-            logLik_list.append(xr.DataArray(-nLLs[i], dims=["iteration"]))
-            thetas_out_list.append(
-                xr.DataArray(
-                    theta_ests[i],
-                    dims=["iteration", "theta"],
-                    coords={
-                        "iteration": range(0, M + 1),
-                        "theta": list(theta_i.keys()),
-                    },
-                )
-            )
-=======
 
         joined_array = xr.DataArray(
             np.concatenate(
@@ -679,7 +645,6 @@
 
         execution_time = time.time() - start_time
 
->>>>>>> 448a71fb
         self.results_history.append(
             {
                 "method": "train",
@@ -841,21 +806,6 @@
                 ):
                     last_iter = global_iters.get(rep_idx, 1) - 1
                     avg_loglik = float(logmeanexp(logLik_arr))
-<<<<<<< HEAD
-                    row = {
-                        "replication": param_idx,
-                        "iteration": last_iter if last_iter > 0 else 1,
-                        "method": method,
-                        "loglik": avg_loglik,
-                    }
-                    row.update(
-                        {param: float(theta_dict[param]) for param in param_names}
-                    )
-                    trace_rows.append(row)
-        # else: ignore other methods for now
-        df = pd.DataFrame(trace_rows)
-=======
-
                     replicate_list.append(rep_idx)
                     iteration_list.append(last_iter if last_iter > 0 else 1)
                     method_list.append("pfilter")
@@ -876,7 +826,6 @@
         data.update(param_columns)
 
         df = pd.DataFrame(data)
->>>>>>> 448a71fb
         if not df.empty:
             df = df.sort_values(["iteration", "replicate"]).reset_index(drop=True)
         return df
