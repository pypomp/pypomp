--- conflicted
+++ resolved
@@ -489,14 +489,10 @@
         new_key, old_key = self._update_fresh_key(key)
         self._validate_theta(theta)
         theta_list = theta if isinstance(theta, list) else [theta]
-<<<<<<< HEAD
         theta_array = jnp.array(
             [_theta_dict_to_array(theta_i, self.param_names) for theta_i in theta_list]
         )
 
-=======
-        theta_array = jnp.stack([jnp.array(list(theta_i.values()), dtype=jnp.float32) for theta_i in theta_list],axis=0 )
->>>>>>> ac57b2ff
         if self.dmeas is None:
             raise ValueError("self.dmeas cannot be None")
         if J < 1:
@@ -653,13 +649,10 @@
         if getattr(keys, "ndim", 0) == 0:
             keys = keys[None]
 
-<<<<<<< HEAD
         # Convert theta_list to array format for vmapping
         theta_array = jnp.array(
             [_theta_dict_to_array(theta_i, self.param_names) for theta_i in theta_list]
         )
-=======
->>>>>>> ac57b2ff
 
         # Convert theta_list to array format for vmapping
         theta_array = jnp.stack([jnp.array(list(theta_i.values()), dtype=jnp.float32) for theta_i in theta_list],axis=0)
