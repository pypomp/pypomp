--- conflicted
+++ resolved
@@ -11,7 +11,7 @@
 from .mop import _mop_internal_mean
 
 
-@partial(jit, static_argnums=(5, 6, 7, 8, 10, 11, 12, 13, 14, 15, 16, 17, 18, 19, 21))
+@partial(jit, static_argnums=(5, 6, 7, 8, 10, 11, 12, 13, 14, 15, 16, 17, 18, 19, 21, 22))
 def _train_internal(
     theta_ests: jax.Array,
     dt_array_extended: jax.Array,
@@ -35,6 +35,7 @@
     alpha: float,
     key: jax.Array,
     n_monitors: int,
+    n_obs: int
 ):
     """
     Internal function for conducting the MOP gradient estimate method.
@@ -81,29 +82,6 @@
                 alpha=alpha,
                 key=subkey,
             )
-<<<<<<< HEAD
-
-            key, *subkeys = jax.random.split(key, n_monitors + 1)
-            loglik = jnp.mean(
-                _vmapped_pfilter_internal(
-                    theta_ests,
-                    dt_array_extended,
-                    t0,
-                    ys_extended,
-                    ys_observed,
-                    J,
-                    rinitializer,
-                    rprocess,
-                    dmeasure,
-                    covars_extended,
-                    accumvars,
-                    0,
-                    jnp.array(subkeys),
-                    False,
-                    False,
-                    False,
-                    False
-=======
             if n_monitors > 0:
                 key, *subkeys = jax.random.split(key, n_monitors + 1)
                 loglik = jnp.mean(
@@ -121,8 +99,8 @@
                         accumvars,
                         0,
                         jnp.array(subkeys),
-                    )
->>>>>>> 92cdc569
+                        n_obs
+                    )["neg_loglik"]
                 )
             else:
                 loglik = jnp.array(jnp.nan)
@@ -209,9 +187,9 @@
             direction = direction / jnp.linalg.norm(direction)
 
         if ls:
-            eta2 = _line_search(
-                partial(
-                    _pfilter_internal,
+            def _obj_neg_loglik(theta):
+                neg_loglik = _pfilter_internal(
+                    theta,
                     dt_array_extended=dt_array_extended,
                     t0=t0,
                     ys_extended=ys_extended,
@@ -224,7 +202,17 @@
                     covars_extended=covars_extended,
                     thresh=thresh,
                     key=subkey,
-                ),
+                    n_obs=n_obs,
+                    CLL=False,
+                    ESS=False,
+                    filter_mean=False,
+                    prediction_mean=False   
+                )["neg_loglik"]
+
+                return jnp.squeeze(neg_loglik)
+            
+            eta2 = _line_search(
+                _obj_neg_loglik,
                 curr_obj=loglik,
                 pt=theta_ests,
                 grad=grad,
@@ -235,8 +223,9 @@
                 tau=max_ls_itn,
                 c=c,
                 frac=0.5,
-                stoch=False,
+                stoch=False
             )
+
         else:
             eta2 = eta
 
@@ -288,11 +277,12 @@
                 accumvars,
                 0,
                 jnp.array(subkeys),
+                n_obs,
                 False,
                 False,
                 False,
                 False
-            )
+            )["neg_loglik"]
         )
     else:
         final_loglik = jnp.array(jnp.nan)
@@ -307,7 +297,7 @@
 # Map over theta and key
 _vmapped_train_internal = jax.vmap(
     _train_internal,
-    in_axes=(0,) + (None,) * 19 + (0,) + (None,),
+    in_axes=(0,) + (None,) * 19 + (0,) + (None,) * 2,
 )
 
 
@@ -387,6 +377,7 @@
     covars_extended: jax.Array | None,
     thresh: float,
     key: jax.Array,
+    n_obs: int
 ):
     """
     calculates the gradient of a mean particle filter objective (function
@@ -411,6 +402,7 @@
         covars_extended=covars_extended,
         thresh=thresh,
         key=key,
+        n_obs=n_obs
     )
 
 
@@ -429,6 +421,7 @@
     covars_extended: jax.Array | None,
     thresh: float,
     key: jax.Array,
+    n_obs: int
 ):
     """
     Calculates the both the value and gradient of a mean particle filter
@@ -468,6 +461,7 @@
         covars_extended=covars_extended,
         thresh=thresh,
         key=key,
+        n_obs=n_obs
     )
 
 
@@ -573,6 +567,7 @@
     covars_extended: jax.Array | None,
     thresh: float,
     key: jax.Array,
+    n_obs: int
 ):
     """
     calculates the Hessian matrix of a mean particle filter objective (function
@@ -597,6 +592,7 @@
         covars_extended=covars_extended,
         thresh=thresh,
         key=key,
+        n_obs=n_obs
     )
 
 
