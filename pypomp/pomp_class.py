"""
This module implements the OOP structure for POMP models.
"""

import importlib
import time
from functools import partial
import numpy as np
import jax
import jax.numpy as jnp
import pandas as pd
import matplotlib.pyplot as plt
import seaborn as sns
from .mop import _mop_internal
from .mif import _jv_mif_internal
from .train import _vmapped_train_internal
from pypomp.model_struct import RInit, RProc, DMeas, RMeas
import xarray as xr
from .simulate import _jv_simulate_internal
from .pfilter import _vmapped_pfilter_internal2
from .internal_functions import _calc_ys_covars
from .util import logmeanexp, logmeanexp_se
from .parameter_trans import parameter_trans, materialize_partrans


class Pomp:
    """
    A class representing a Partially Observed Markov Process (POMP) model.

    This class provides a structured way to define and work with POMP models, which are
    used for modeling time series data where the underlying state process is only
    partially observed. The class encapsulates the model components including the
    initial state distribution, process model, and measurement model.

    The class provides methods for:
    - Simulation of the model
    - Particle filtering
    - Maximum likelihood estimation
    - Iterated filtering
    - Model training using a differentiable particle filter

    Attributes:
        ys (pd.DataFrame): The measurement data frame with observation times as index
        theta (dict): Model parameters, where each value is a float
        rinit (RInit): Simulator for the initial state distribution
        rproc (RProc): Simulator for the process model
        dmeas (DMeas | None): Density evaluation for the measurement model
        rmeas (RMeas | None): Measurement simulator
        covars (pd.DataFrame | None): Covariates for the model if applicable
        results_history (list | None): History of the results for the pfilter, mif, and train
            methods run on the object. This includes the algorithmic parameters used.
        fresh_key (jax.Array | None): Running a method that takes a key argument will
            store a fresh, unused key in this attribute. Subsequent calls to a method
            that requires a key will use this key unless a new key is provided as an
            argument.
    """

    @staticmethod
    def _validate_theta(theta):
        """
        Validates that theta is a dict or a list of dicts, and all values are floats.
        Raises TypeError if invalid.
        """
        if isinstance(theta, dict):
            if not all(isinstance(val, float) for val in theta.values()):
                raise TypeError("Each value of theta must be a float")
        elif isinstance(theta, list):
            if not all(isinstance(t, dict) for t in theta):
                raise TypeError("Each element of the theta list must be a dictionary")
            for t in theta:
                if not all(isinstance(val, float) for val in t.values()):
                    raise TypeError(
                        "Each value in the theta dictionaries must be a float"
                    )
        else:
            raise TypeError("theta must be a dictionary or a list of dictionaries")

    def __init__(
        self,
        ys: pd.DataFrame,
        theta: dict | list[dict],
        rinit: RInit,
        rproc: RProc,
        dmeas: DMeas | None = None,
        rmeas: RMeas | None = None,
        covars: pd.DataFrame | None = None,
        partrans=None,
        paramnames=None,
    ):
        """
        Initializes the necessary components for a specific POMP model.

        Args:
            ys (pd.DataFrame): The measurement data frame. The row index must contain the
                observation times.
            rinit (RInit): Simulator for the process model.
            rproc (RProc): Basic component of the simulator for the process
                model.
            dmeas (DMeas): Basic component of the density evaluation for the
                measurement model.
            rmeas (RMeas): Measurement simulator.
            theta (dict or list[dict]): Parameters involved in the POMP model. Each
                value should be a float. Can be a single dict or a list of dicts.
            covars (pd.DataFrame, optional): Covariates or None if not applicable.
                The row index must contain the covariate times.
        """
        if not isinstance(rinit, RInit):
            raise TypeError("rinit must be an instance of the class RInit")
        if not isinstance(rproc, RProc):
            raise TypeError("rproc must be an instance of the class RProc")
        if dmeas is None and rmeas is None:
            raise ValueError("You must supply at least one of dmeas or rmeas")
        else:
            if dmeas is not None and not isinstance(dmeas, DMeas):
                raise TypeError("dmeas must be an instance of the class DMeas")
            if rmeas is not None and not isinstance(rmeas, RMeas):
                raise TypeError("rmeas must be an instance of the class RMeas")

        self._validate_theta(theta)

        if not isinstance(ys, pd.DataFrame):
            raise TypeError("ys must be a pandas DataFrame")
        if covars is not None and not isinstance(covars, pd.DataFrame):
            raise TypeError("covars must be a pandas DataFrame or None")

        self.ys = ys
        if isinstance(theta, dict):
            self.theta = [theta]
        elif isinstance(theta, list):
            self.theta = theta
        else:
            raise TypeError("theta must be a dictionary or a list of dictionaries")
        self.rinit = rinit
        self.rproc = rproc
        self.dmeas = dmeas
        self.rmeas = rmeas
        self.covars = covars
        self.results_history = []
        self.fresh_key = None
        (
            self._covars_extended,
            self._dt_array_extended,
            self._nstep_array,
            self._max_steps_per_interval,
        ) = _calc_ys_covars(
            t0=self.rinit.t0,
            times=np.array(self.ys.index),
            ys=np.array(self.ys),
            ctimes=np.array(self.covars.index) if self.covars is not None else None,
            covars=np.array(self.covars) if self.covars is not None else None,
            dt=self.rproc.dt,
            nstep=self.rproc.nstep,
            order="linear",
        )
<<<<<<< HEAD
        self.rproc.rebuild_interp(self._nstep_array, self._max_steps_per_interval)
=======
        names = paramnames or list(self.theta[0].keys())
        partrans_spec = partrans or parameter_trans()
        self.partrans = materialize_partrans(partrans_spec, names)
>>>>>>> ab43f8cf

    def _update_fresh_key(
        self, key: jax.Array | None = None
    ) -> tuple[jax.Array, jax.Array]:
        """
        Updates the fresh_key attribute and returns a new key along with the old key.

        Returns:
            tuple[jax.Array, jax.Array]: A tuple containing the new key and the old key.
                The old key is the key that was used to update the fresh_key attribute.
                The new key is the key that should be used for the next method call.
        """
        old_key = self.fresh_key if key is None else key
        if old_key is None:
            raise ValueError(
                "Both the key argument and the fresh_key attribute are None. At least one key must be given."
            )
        self.fresh_key, new_key = jax.random.split(old_key)
        return new_key, old_key

    @staticmethod
    def sample_params(param_bounds: dict, n: int, key: jax.Array) -> list[dict]:
        """
        Sample n sets of parameters from uniform distributions.

        Args:
            param_bounds (dict): Dictionary mapping parameter names to (lower, upper) bounds
            n (int): Number of parameter sets to sample
            key (jax.Array): JAX random key for reproducibility

        Returns:
            list[dict]: List of n dictionaries containing sampled parameters
        """
        keys = jax.random.split(key, len(param_bounds))
        param_sets = []

        for i in range(n):
            params = {}
            for j, (param_name, (lower, upper)) in enumerate(param_bounds.items()):
                subkey = jax.random.split(keys[j], n)[i]
                params[param_name] = float(
                    jax.random.uniform(subkey, shape=(), minval=lower, maxval=upper)
                )
            param_sets.append(params)

        return param_sets

    def mop(
        self,
        J: int,
        key: jax.Array | None = None,
        theta: dict | list[dict] | None = None,
        alpha: float = 0.97,
    ) -> list[jax.Array]:
        """
        Runs the Measurement Off-Parameter (MOP) differentiable particle filter.

        Args:
            J (int): The number of particles.
            key (jax.Array, optional): The random key for reproducibility.
                Defaults to self.fresh_key.
            theta (dict or list[dict], optional): Parameters involved in the POMP model.
                Defaults to self.theta. Can be a single dict or a list of dicts.
            alpha (float, optional): Cooling factor for the random perturbations.
                Defaults to 0.97.

        Returns:
            list[jax.Array]: The estimated log-likelihood(s) of the observed data given the model
                parameters. Always a list, even if only one theta is provided.
        """
        theta = theta or self.theta
        self._validate_theta(theta)
        theta_list = theta if isinstance(theta, list) else [theta]

        if self.dmeas is None:
            raise ValueError("self.dmeas cannot be None")

        if J < 1:
            raise ValueError("J should be greater than 0")

        new_key, old_key = self._update_fresh_key(key)
        keys = jax.random.split(new_key, len(theta_list))
        results = []
        for theta_i, k in zip(theta_list, keys):
            results.append(
                -_mop_internal(
                    theta=jnp.array(list(theta_i.values())),
                    ys=jnp.array(self.ys),
                    dt_array_extended=self._dt_array_extended,
                    nstep_array=self._nstep_array,
                    t0=self.rinit.t0,
                    times=jnp.array(self.ys.index),
                    J=J,
                    rinitializer=self.rinit.struct_pf,
                    rprocess_interp=self.rproc.struct_pf_interp,
                    dmeasure=self.dmeas.struct_pf,
                    covars_extended=self._covars_extended,
                    accumvars=self.rproc.accumvars,
                    alpha=alpha,
                    key=k,
                )
            )
        return results

    def pfilter(
        self,
        J: int,
        key: jax.Array | None = None,
        theta: dict | list[dict] | None = None,
        thresh: float = 0,
        reps: int = 1,
        CLL: bool = False,
        ESS: bool = False,
        filter_mean: bool = False,
        prediction_mean: bool = False,
        track_time: bool = True,
    ) -> None:
        """
        Instance method for the particle filtering algorithm.

        Args:
            J (int): The number of particles
            key (jax.Array, optional): The random key. Defaults to self.fresh_key.
            theta (dict or list[dict], optional): Parameters involved in the POMP model.
                Each value must be a float. Replaced with Pomp.theta if None. Can be a
                single dict or a list of dicts.
            thresh (float, optional): Threshold value to determine whether to
                resample particles. Defaults to 0.
            reps (int, optional): Number of replicates to run. Defaults to 1.
            CLL (bool, optional): Boolean flag controlling whether to compute and store
                the conditional log-likelihoods at each time point.
            ESS (bool, optional): Boolean flag controlling whether to compute and store
                the effective sample size at each time point.
            filter_mean (bool, optional): Boolean flag controlling whether to compute
                and store the filtered mean at each time point.
            prediction_mean (bool, optional): Boolean flag controlling whether to
                compute and store the prediction mean at each time point.
            track_time (bool, optional): Boolean flag controlling whether to track the
                execution time.
        Returns:
           None. Updates self.results with a dictionary containing the log-likelihoods,
           algorithmic parameters used. The conditional log-likelihoods (CLL),
           effective sample size (ESS), filtered mean, and prediction mean at each time
           point are also included if their respective boolean flags are set to True.
        """
        start_time = time.time()

        theta = theta or self.theta
        new_key, old_key = self._update_fresh_key(key)
        self._validate_theta(theta)
        theta_list = theta if isinstance(theta, list) else [theta]

        if self.dmeas is None:
            raise ValueError("self.dmeas cannot be None")

        if J < 1:
            raise ValueError("J should be greater than 0.")

        thetas_repl = jnp.vstack(
            [
                jnp.tile(jnp.array(list(theta_i.values())), (reps, 1))
                for theta_i in theta_list
            ]
        )

        rep_keys = jax.random.split(new_key, thetas_repl.shape[0])

        results = _vmapped_pfilter_internal2(
            thetas_repl,
            self._dt_array_extended,
            self._nstep_array,
            self.rinit.t0,
            jnp.array(self.ys.index),
            jnp.array(self.ys),
            J,
            self.rinit.struct_pf,
            self.rproc.struct_pf_interp,
            self.dmeas.struct_pf,
            self.rproc.accumvars,
            self._covars_extended,
            thresh,
            rep_keys,
            CLL,
            ESS,
            filter_mean,
            prediction_mean,
        )

        # index = 0
        n_theta = len(theta_list)
        # any_diagnostics = CLL or ESS or filter_mean or prediction_mean
        neg_logliks = results["neg_loglik"]

        logLik_da = xr.DataArray(
            (-neg_logliks).reshape(n_theta, reps), dims=["theta", "replicate"]
        )

        if track_time is True:
            neg_logliks.block_until_ready()
            execution_time = time.time() - start_time
        else:
            execution_time = None

        result_dict = {
            "method": "pfilter",
            "logLiks": logLik_da,
            "theta": theta_list,
            "J": J,
            "reps": reps,
            "thresh": thresh,
            "key": old_key,
            "execution_time": execution_time,
        }

        # obtain diagnostics using names
        if CLL and "CLL" in results:
            CLL_arr = results["CLL"]
            result_dict["CLL"] = xr.DataArray(
                CLL_arr.reshape(n_theta, reps, -1), dims=["theta", "replicate", "time"]
            )

        if ESS and "ESS" in results:
            ESS_arr = results["ESS"]
            result_dict["ESS"] = xr.DataArray(
                ESS_arr.reshape(n_theta, reps, -1), dims=["theta", "replicate", "time"]
            )

        if filter_mean and "filter_mean" in results:
            filter_mean_arr = results["filter_mean"]
            result_dict["filter_mean"] = xr.DataArray(
                filter_mean_arr.reshape(n_theta, reps, *filter_mean_arr.shape[1:]),
                dims=["theta", "replicate", "time", "state"],
            )

        if prediction_mean and "prediction_mean" in results:
            prediction_mean_arr = results["prediction_mean"]
            result_dict["prediction_mean"] = xr.DataArray(
                prediction_mean_arr.reshape(
                    n_theta, reps, *prediction_mean_arr.shape[1:]
                ),
                dims=["theta", "replicate", "time", "state"],
            )

        self.results_history.append(result_dict)

    def mif(
        self,
        J: int,
        M: int,
        sigmas: float | jax.Array,
        sigmas_init: float | jax.Array,
        a: float,
        key: jax.Array | None = None,
        theta: dict | list[dict] | None = None,
        thresh: float = 0,
        track_time: bool = True,
    ) -> None:
        """
        Instance method for conducting the iterated filtering (IF2) algorithm,
        which uses the initialized instance parameters and calls the 'mif'
        function.

        Args:
            J (int): The number of particles.
            M (int): Number of algorithm iterations.
            sigmas (float | jax.Array): Perturbation factor for parameters.
            sigmas_init (float | jax.Array): Initial perturbation factor for parameters.
            a (float): A fraction specifying the amount to cool sigmas and sigmas_init
                over 50 iterations.
            key (jax.Array, optional): The random key for reproducibility.
                Defaults to self.fresh_key.
            theta (dict, list[dict], optional): Initial parameters for the POMP model.
                Defaults to self.theta.
            thresh (float, optional): Resampling threshold. Defaults to 0.
            track_time (bool, optional): Boolean flag controlling whether to track the
                execution time.
        Returns:
            None. Updates self.results with traces (pandas DataFrames) containing log-likelihoods and parameter estimates averaged over particles, and theta.
        """
        start_time = time.time()

        theta = theta or self.theta
        new_key, old_key = self._update_fresh_key(key)
        self._validate_theta(theta)
        theta_list = theta if isinstance(theta, list) else [theta]
        theta_array = jnp.array([list(theta_i.values()) for theta_i in theta_list])

        if self.dmeas is None:
            raise ValueError("self.dmeas cannot be None")
        if J < 1:
            raise ValueError("J should be greater than 0.")

        new_key, old_key = self._update_fresh_key(key)
        keys = jax.random.split(new_key, len(theta_list))

        nLLs, theta_ests = _jv_mif_internal(
            jnp.tile(theta_array, (J, 1, 1)),
            self._dt_array_extended,
            self._nstep_array,
            self.rinit.t0,
            jnp.array(self.ys.index),
            jnp.array(self.ys),
            self.rinit.struct_per,
            self.rproc.struct_per_interp,
            self.dmeas.struct_per,
            sigmas,
            sigmas_init,
            self.rproc.accumvars,
            self._covars_extended,
            self.partrans,
            M,
            a,
            J,
            thresh,
            keys,
        )

        final_theta_ests = []
        n_paramsets = len(theta_list)
        param_names = list(theta_list[0].keys())
        trace_vars = ["logLik"] + param_names
        trace_data = np.zeros((n_paramsets, M + 1, len(trace_vars)), dtype=float)

        for i, theta_i in enumerate(theta_list):
            # Prepend nan for the log-likelihood of the initial parameters
            logliks_with_nan = np.concatenate([np.array([np.nan]), -nLLs[i]])
            # Average parameter estimates over particles for each iteration
            param_traces = np.stack(
                [
                    np.mean(theta_ests[i, :, :, j], axis=1)
                    for j in range(len(param_names))
                ],
                axis=1,
            )  # shape: (M+1, n_params)
            trace_data[i, :, 0] = logliks_with_nan
            trace_data[i, :, 1:] = param_traces
            final_theta_ests.append(theta_ests[i])

        traces_da = xr.DataArray(
            trace_data,
            dims=["replicate", "iteration", "variable"],
            coords={
                "replicate": np.arange(n_paramsets),
                "iteration": np.arange(M + 1),
                "variable": trace_vars,
            },
        )

        self.theta = [
            dict(zip(theta_list[0].keys(), np.mean(theta_ests[-1], axis=0).tolist()))
            for theta_ests in final_theta_ests
        ]

        if track_time is True:
            nLLs.block_until_ready()
            execution_time = time.time() - start_time
        else:
            execution_time = None

        self.results_history.append(
            {
                "method": "mif",
                "traces": traces_da,
                "theta": theta_list,
                "J": J,
                "M": M,
                "sigmas": sigmas,
                "sigmas_init": sigmas_init,
                "a": a,
                "thresh": thresh,
                "key": old_key,
                "execution_time": execution_time,
            }
        )

    def train(
        self,
        J: int,
        M: int,
        key: jax.Array | None = None,
        theta: dict | list[dict] | None = None,
        optimizer: str = "Newton",
        eta: float = 0.0025,
        alpha: float = 0.97,
        thresh: int = 0,
        scale: bool = False,
        ls: bool = False,
        c: float = 0.1,
        max_ls_itn: int = 10,
        n_monitors: int = 0,
        track_time: bool = True,
    ) -> None:
        """
        Instance method for conducting the MOP gradient-based iterative optimization method.

        Args:
            J (int): The number of particles in the MOP objective for obtaining the gradient and/or Hessian.
            M (int): Maximum iteration for the gradient descent optimization.
            key (jax.Array, optional): The random key for reproducibility.
                Defaults to self.fresh_key.
            theta (dict, optional): Parameters involved in the POMP model.
                Defaults to self.theta.
            optimizer (str, optional): The gradient-based iterative optimization method
                to use. Options include "Newton", "WeightedNewton", and "BFGS".
                Defaults to "Newton".
            eta (float, optional): Learning rate.
            alpha (float, optional): Discount factor for MOP.
            thresh (int, optional): Threshold value to determine whether to resample
                particles.
            scale (bool, optional): Boolean flag controlling whether to normalize the
                search direction.
            ls (bool, optional): Boolean flag controlling whether to use the line
                search algorithm.
            Line Search Parameters (only used when ls=True):
                c (float, optional): The Armijo condition constant for line search,
                    which controls how much the negative log-likelihood needs to
                    decrease before the line search algorithm continues.
                max_ls_itn (int, optional): Maximum number of iterations for the line
                    search algorithm.
            n_monitors (int, optional): Number of particle filter runs to average for
                log-likelihood estimation.
            track_time (bool, optional): Boolean flag controlling whether to track the
                execution time.

        Returns:
            None. Updates self.results with lists for logLik, thetas_out, and theta.
        """
        start_time = time.time()

        theta = theta or self.theta
        self._validate_theta(theta)
        theta_list = theta if isinstance(theta, list) else [theta]

        if self.dmeas is None:
            raise ValueError("self.dmeas cannot be None")
        if J < 1:
            raise ValueError("J should be greater than 0")

        new_key, old_key = self._update_fresh_key(key)
        keys = jnp.array(jax.random.split(new_key, len(theta_list)))

        # Convert theta_list to array format for vmapping
        theta_array = jnp.array([list(theta_i.values()) for theta_i in theta_list])

        n_obs = len(self.ys)

        # Use vmapped version instead of for loop
        nLLs, theta_ests = _vmapped_train_internal(
            theta_array,
            jnp.array(self.ys),
            self._dt_array_extended,
            self._nstep_array,
            self.rinit.t0,
            jnp.array(self.ys.index),
            self.rinit.struct_pf,
            self.rproc.struct_pf_interp,
            self.dmeas.struct_pf,
            self.rproc.accumvars,
            self._covars_extended,
            J,
            optimizer,
            M,
            eta,
            c,
            max_ls_itn,
            thresh,
            scale,
            ls,
            alpha,
            keys,
            n_monitors,
            n_obs,
        )

        joined_array = xr.DataArray(
            np.concatenate(
                [
                    -nLLs[..., np.newaxis],  # shape: (replicate, iteration, 1)
                    theta_ests,  # shape: (replicate, iteration, n_theta)
                ],
                axis=-1,
            ),
            dims=["replicate", "iteration", "variable"],
            coords={
                "replicate": range(0, len(theta_list)),
                "iteration": range(0, M + 1),
                "variable": ["logLik"] + list(theta_list[0].keys()),
            },
        )

        self.theta = [
            dict(zip(theta_list[0].keys(), theta_ests[i, -1, :].tolist()))
            for i in range(len(theta_list))
        ]

        if track_time is True:
            nLLs.block_until_ready()
            execution_time = time.time() - start_time
        else:
            execution_time = None

        self.results_history.append(
            {
                "method": "train",
                "traces": joined_array,
                "theta": theta_list,
                "optimizer": optimizer,
                "J": J,
                "M": M,
                "eta": eta,
                "alpha": alpha,
                "thresh": thresh,
                "ls": ls,
                "c": c,
                "max_ls_itn": max_ls_itn,
                "key": old_key,
                "execution_time": execution_time,
            }
        )

    def simulate(
        self,
        key: jax.Array | None = None,
        theta: dict | list[dict] | None = None,
        times: jax.Array | None = None,
        nsim: int = 1,
    ) -> tuple[pd.DataFrame, pd.DataFrame]:
        """
        Simulates the evolution of a system over time using a Partially Observed
        Markov Process (POMP) model.

        Args:
            key (jax.Array, optional): The random key for random number generation.
                Defaults to self.fresh_key.
            theta (dict, optional): Parameters involved in the POMP model.
                Defaults to self.theta.
            times (jax.Array, optional): Times at which to generate observations.
                Defaults to self.ys.index.
            nsim (int): The number of simulations to perform. Defaults to 1.

        Returns:
            tuple[pd.DataFrame, pd.DataFrame]: A tuple containing the simulated unobserved state values and the simulated observed values in dataframes.
            The columns are as follows:
            - replicate: The index of the parameter set.
            - sim: The index of the simulation.
            - time: The time points at which the observations were made.
            - Remaining columns contain the features of the state and observation processes.
        """
        theta = theta or self.theta
        self._validate_theta(theta)
        theta_list = theta if isinstance(theta, list) else [theta]

        if self.rmeas is None:
            raise ValueError(
                "self.rmeas cannot be None. Did you forget to supply it to the object or method?"
            )

        thetas_array = jnp.vstack(
            [jnp.array(list(theta_i.values())) for theta_i in theta_list]
        )

        new_key, old_key = self._update_fresh_key(key)
        keys = jax.random.split(new_key, thetas_array.shape[0])
        times_array = jnp.array(self.ys.index) if times is None else times
        X_sims, Y_sims = _jv_simulate_internal(
            self.rinit.struct_pf,
            self.rproc.struct_pf_interp,
            self.rmeas.struct_pf,
            thetas_array,
            self.rinit.t0,
            times_array,
            self._dt_array_extended,
            self._nstep_array,
            self.rmeas.ydim,
            self._covars_extended,
            self.rproc.accumvars,
            nsim,
            keys,
        )

        def _to_long(
            arr: np.ndarray, times_vec: np.ndarray, prefix: str
        ) -> pd.DataFrame:
            vals = np.asarray(arr)  # (n_theta, n_time, n_feat, n_sim)
            n_theta_l, n_time_l, n_feat_l, n_sim_l = vals.shape
            flat = np.transpose(vals, (0, 3, 1, 2)).reshape(
                n_theta_l * n_sim_l * n_time_l, n_feat_l
            )
            theta_idx_l = np.repeat(np.arange(n_theta_l), n_sim_l * n_time_l)
            sim_idx_l = np.tile(np.repeat(np.arange(n_sim_l), n_time_l), n_theta_l)
            time_vals_l = np.tile(
                np.asarray(times_vec).reshape(1, -1), (n_theta_l * n_sim_l, 1)
            ).reshape(-1)
            cols = pd.Index([f"{prefix}_{i}" for i in range(n_feat_l)])
            df = pd.DataFrame(flat, columns=cols)
            df.insert(0, "time", time_vals_l)
            df.insert(0, "sim", sim_idx_l)
            df.insert(0, "replicate", theta_idx_l)
            return df

        times0 = np.concatenate([np.array([self.rinit.t0]), np.array(times_array)])
        X_sims_long = _to_long(X_sims, times0, "state")
        Y_sims_long = _to_long(Y_sims, np.array(times_array), "obs")

        return X_sims_long, Y_sims_long

    def traces(self) -> pd.DataFrame:
        """
        Returns a DataFrame with the full trace of log-likelihoods and parameters from the entire result history.
        Columns:
            - replicate: The index of the parameter set (for all methods)
            - iteration: The global iteration number for that parameter set (increments over all mif/train calls for that set; for pfilter, the last iteration for that set)
            - method: 'pfilter', 'mif', or 'train'
            - logLik: The log-likelihood estimate (averaged over reps for pfilter)
            - <param>: One column for each parameter
        """
        if not self.results_history:
            return pd.DataFrame()

        replicate_list: list[int] = []
        iteration_list: list[int] = []
        method_list: list[str] = []
        loglik_list: list[float] = []
        param_columns: dict[str, list[float]] = {}

        param_names = list(self.theta[0].keys())
        for p in param_names:
            param_columns[p] = []

        # tracks the current iteration for each replicate across rounds
        global_iters: dict[
            int, int
        ] = {}  # key: replicate index, value: current iteration (start at 1)

        for res in self.results_history:
            method = res.get("method")
            if method in ("mif", "train"):
                traces = res[
                    "traces"
                ]  # xarray.DataArray (replicate, iteration, variable)
                n_rep = traces.sizes["replicate"]
                n_iter = traces.sizes["iteration"]
                variable_names = list(traces.coords["variable"].values)

                traces_array = traces.values  # shape: (n_rep, n_iter, n_vars)
                loglik_idx = variable_names.index("logLik")
                param_indices = [variable_names.index(p) for p in param_names]

                for rep_idx in range(n_rep):
                    if rep_idx not in global_iters:
                        global_iters[rep_idx] = 0
                    for iter_idx in range(n_iter):
                        if (
                            global_iters[rep_idx] == 0 or iter_idx > 0
                        ):  # skip starting parameters beyond the the first round
                            replicate_list.append(rep_idx)
                            iteration_list.append(global_iters[rep_idx])
                            method_list.append("mif" if method == "mif" else "train")
                            loglik_list.append(
                                float(traces_array[rep_idx, iter_idx, loglik_idx])
                            )
                            for i, p in enumerate(param_names):
                                param_columns[p].append(
                                    float(
                                        traces_array[
                                            rep_idx, iter_idx, param_indices[i]
                                        ]
                                    )
                                )
                            global_iters[rep_idx] += 1
            elif method == "pfilter":
                logLiks = res["logLiks"]
                thetas = res["theta"]
                for rep_idx, (logLik_arr, theta_dict) in enumerate(
                    zip(logLiks, thetas)
                ):
                    last_iter = global_iters.get(rep_idx, 1) - 1
                    avg_loglik = float(logmeanexp(logLik_arr))
                    replicate_list.append(rep_idx)
                    iteration_list.append(last_iter if last_iter > 0 else 1)
                    method_list.append("pfilter")
                    loglik_list.append(avg_loglik)
                    for p in param_names:
                        param_columns[p].append(float(theta_dict[p]))
            # else: ignore unknown methods

        if not replicate_list:
            return pd.DataFrame()

        data = {
            "replicate": replicate_list,
            "iteration": iteration_list,
            "method": method_list,
            "loglik": loglik_list,
        }
        data.update(param_columns)

        df = pd.DataFrame(data)
        if not df.empty:
            df = df.sort_values(["iteration", "replicate"]).reset_index(drop=True)
        return df

    def results(self, index: int = -1, ignore_nan: bool = False) -> pd.DataFrame:
        """
        Returns a DataFrame with the results of the method run at the given index.

        Args:
            index (int): The index of the result to return. Defaults to -1 (the last
                result).
            ignore_nan (bool): If True, ignore NaNs when computing the log-likelihood.

        Returns:
            pd.DataFrame: A DataFrame with the results of the method run at the given
                index.
        """
        res = self.results_history[index]
        method = res.get("method")
        rows = []
        param_names = list(self.theta[0].keys())
        if method == "pfilter":
            logLiks = res["logLiks"]
            thetas = res["theta"]
            for param_idx, (logLik_arr, theta_dict) in enumerate(zip(logLiks, thetas)):
                # Use underlying NumPy array if available to avoid copies
                arr = getattr(logLik_arr, "values", logLik_arr)
                logLik_arr_np = np.asarray(arr)
                logLik = float(logmeanexp(logLik_arr_np, ignore_nan=ignore_nan))
                se = (
                    float(logmeanexp_se(logLik_arr_np, ignore_nan=ignore_nan))
                    if len(logLik_arr_np) > 1
                    else np.nan
                )
                row = {"logLik": logLik, "se": se}
                row.update({param: float(theta_dict[param]) for param in param_names})
                rows.append(row)
        elif method in ("mif", "train"):
            traces = res["traces"]
            # traces is an xarray.DataArray with dims: (replicate, iteration, variable)
            n_reps = traces.sizes["replicate"]
            last_idx = traces.sizes["iteration"] - 1
            for rep in range(n_reps):
                last_row = traces.sel(replicate=rep, iteration=last_idx)
                logLik_val = float(last_row.sel(variable="logLik").values)
                row = {"logLik": logLik_val, "se": np.nan}
                for param in param_names:
                    row[param] = float(last_row.sel(variable=param).values)
                rows.append(row)
        else:
            raise ValueError(f"Unknown method in results_history: {method}")
        return pd.DataFrame(rows)

    def time(self):
        """
        Return a DataFrame summarizing the execution times of methods run.

        Returns:
            pd.DataFrame: A DataFrame where each row contains:
                - 'method': The name of the method run.
                - 'time': The execution time in seconds.
        """
        rows = []
        for idx, res in enumerate(self.results_history):
            method = res.get("method", None)
            exec_time = res.get("execution_time", None)
            rows.append({"method": method, "time": exec_time})
        df = pd.DataFrame(rows)
        df.index.name = "history_index"
        return df

    def prune(self, n: int = 1, index: int = -1, refill: bool = True):
        """
        Replace self.theta with a list of the top n thetas based on the most recent available log-likelihood estimates.
        Optionally, refill the list to the previous length by repeating the top n thetas.

        Args:
            n (int): Number of top thetas to keep.
            index (int): The index of the result to use for pruning. Defaults to -1 (the last result).
            refill (bool): If True, repeat the top n thetas to match the previous number of theta sets.
        """
        df = self.results(index)
        if df.empty or "logLik" not in df.columns:
            raise ValueError("No log-likelihoods found in results(index).")

        top_indices = df["logLik"].to_numpy().argsort()[-n:][::-1]
        # Extract the corresponding thetas as dicts
        param_names = [col for col in df.columns if col not in ("logLik", "se")]
        top_thetas = [
            {param: df.iloc[i][param] for param in param_names} for i in top_indices
        ]

        if refill:
            prev_len = len(self.theta) if isinstance(self.theta, list) else 1
            repeats = (prev_len + n - 1) // n  # Ceiling division
            new_theta = (top_thetas * repeats)[:prev_len]
        else:
            new_theta = top_thetas

        self.theta = new_theta

    def plot_traces(self, show: bool = True):
        """
        Plot the parameter and log-likelihood traces from the entire result history.
        Each facet shows a parameter or logLik. The x-axis is iteration, y-axis is value.
        Lines connect mif/train points for the same replication; pfilter points are dots. Color by replication.

        Args:
            show (bool): Whether to display the plot. Defaults to True.
        """

        traces = self.traces()
        if traces.empty:
            print("No trace data to plot.")
            return
        # Melt the DataFrame to long format for FacetGrid
        value_vars = [
            col
            for col in traces.columns
            if col not in ["replicate", "iteration", "method"]
        ]
        df_long = traces.melt(
            id_vars=["replicate", "iteration", "method"],
            value_vars=value_vars,
            var_name="variable",
            value_name="value",
        )
        # Set up FacetGrid
        g = sns.FacetGrid(
            df_long,
            col="variable",
            sharex=True,
            sharey=False,
            hue="replicate",
            col_wrap=3,
            height=3.5,
            aspect=1.2,
            palette="tab10",
        )
        # Plot lines for mif/train, dots for pfilter
        def facet_plot(data, color, **kwargs):
            # Lines for mif/train
            for rep, group in data.groupby("replicate"):
                for method in ["mif", "train"]:
                    # Dots for pfilter
                    sub = group[group["method"] == method]
                    if len(sub) > 1:
                        plt.plot(
                            sub["iteration"], sub["value"], "-", color=color, alpha=0.8
                        )
                    elif len(sub) == 1:
                        plt.scatter(
                            sub["iteration"],
                            sub["value"],
                            color=color,
                            marker="o",
                            alpha=0.8,
                        )
                sub = group[group["method"] == "pfilter"]
                if not sub.empty:
                    plt.scatter(
                        sub["iteration"],
                        sub["value"],
                        color=color,
                        marker="o",
                        edgecolor="k",
                        zorder=3,
                    )

        g.map_dataframe(facet_plot)
        g.add_legend(title="Replicate")
        g.set_axis_labels("Iteration", "Value")
        g.set_titles(col_template="{col_name}")
        plt.tight_layout()
        if show:
            plt.show()
        return g

    def print_summary(self):
        """
        Print a summary of the Pomp object.
        """
        allow_list = [
            "J",
            "reps",
            "thresh",
            "execution_time",
            "M",
            "a",
            "optimizer",
            "eta",
            "c",
            "max_ls_itn",
            "ls",
            "alpha",
        ]
        print("Basics:")
        print("-------")
        print(f"Number of observations: {len(self.ys)}")
        print(f"Number of time steps: {len(self._dt_array_extended)}")
        print(f"Number of parameters: {len(self.theta[0])}")
        print()
        if len(self.results_history) > 0:
            print("Results history:")
            print("----------------")
            for idx, entry in enumerate(self.results_history, 1):
                print(f"Results entry {idx}:")
                method = entry.get("method", None)
                if method is not None:
                    print(f"- method: {method}")
                for k, v in entry.items():
                    if k in allow_list:
                        print(f"- {k}: {v}")
                print()

    def __getstate__(self):
        """
        Custom pickling method to handle wrapped function objects.  This is
        necessary because the JAX-wrapped functions are not picklable.
        """
        state = self.__dict__.copy()
        # Store function names and parameters instead of the wrapped objects
        if hasattr(self.rinit, "struct"):
            original_func = self.rinit.original_func
            state["_rinit_func_name"] = original_func.__name__
            state["_rinit_t0"] = self.rinit.t0
            state["_rinit_module"] = original_func.__module__

        if hasattr(self.rproc, "struct"):
            original_func = self.rproc.original_func
            state["_rproc_func_name"] = original_func.__name__
            state["_rproc_dt"] = getattr(self.rproc, "dt", None)
            state["_rproc_accumvars"] = getattr(self.rproc, "accumvars", None)
            state["_rproc_module"] = original_func.__module__

        if self.dmeas is not None and hasattr(self.dmeas, "struct"):
            original_func = self.dmeas.original_func
            state["_dmeas_func_name"] = original_func.__name__
            state["_dmeas_module"] = original_func.__module__

        if self.rmeas is not None and hasattr(self.rmeas, "struct"):
            original_func = self.rmeas.original_func
            state["_rmeas_func_name"] = original_func.__name__
            state["_rmeas_ydim"] = self.rmeas.ydim
            state["_rmeas_module"] = original_func.__module__
        # Remove the wrapped objects from state
        state.pop("rinit", None)
        state.pop("rproc", None)
        state.pop("dmeas", None)
        state.pop("rmeas", None)

        return state

    def __setstate__(self, state):
        """
        Custom unpickling method to reconstruct wrapped function objects. This is
        necessary because the JAX-wrapped functions are not picklable.
        """
        # Restore basic attributes
        self.__dict__.update(state)
        # Reconstruct rinit
        if "_rinit_func_name" in state:
            module = importlib.import_module(state["_rinit_module"])
            obj = getattr(module, state["_rinit_func_name"])
            if isinstance(obj, RInit):
                self.rinit = obj
            else:
                self.rinit = partial(RInit, t0=state["_rinit_t0"])(obj)
        # Reconstruct rproc
        if "_rproc_func_name" in state:
            module = importlib.import_module(state["_rproc_module"])
            obj = getattr(module, state["_rproc_func_name"])
            if isinstance(obj, RProc):
                self.rproc = obj
            else:
                kwargs = {}
                if state["_rproc_dt"] is not None:
                    kwargs["dt"] = state["_rproc_dt"]
                if state["_rproc_accumvars"] is not None:
                    kwargs["accumvars"] = state["_rproc_accumvars"]
                self.rproc = partial(RProc, **kwargs)(obj)
        # Reconstruct dmeas
        if "_dmeas_func_name" in state:
            module = importlib.import_module(state["_dmeas_module"])
            obj = getattr(module, state["_dmeas_func_name"])
            if isinstance(obj, DMeas):
                self.dmeas = obj
            else:
                self.dmeas = DMeas(obj)
        # Reconstruct rmeas
        if "_rmeas_func_name" in state:
            module = importlib.import_module(state["_rmeas_module"])
            obj = getattr(module, state["_rmeas_func_name"])
            if isinstance(obj, RMeas):
                self.rmeas = obj
            else:
                self.rmeas = partial(RMeas, ydim=state["_rmeas_ydim"])(obj)
        # Set rmeas or dmeas to None if not set
        if not hasattr(self, "rmeas"):
            self.rmeas = None
        if not hasattr(self, "dmeas"):
            self.dmeas = None
        # Clean up temporary state variables
        for key in [
            "_rinit_func_name",
            "_rinit_t0",
            "_rinit_module",
            "_rproc_func_name",
            "_rproc_dt",
            "_rproc_accumvars",
            "_rproc_module",
            "_dmeas_func_name",
            "_dmeas_module",
            "_rmeas_func_name",
            "_rmeas_ydim",
            "_rmeas_module",
        ]:
            if key in self.__dict__:
                del self.__dict__[key]<|MERGE_RESOLUTION|>--- conflicted
+++ resolved
@@ -152,13 +152,7 @@
             nstep=self.rproc.nstep,
             order="linear",
         )
-<<<<<<< HEAD
         self.rproc.rebuild_interp(self._nstep_array, self._max_steps_per_interval)
-=======
-        names = paramnames or list(self.theta[0].keys())
-        partrans_spec = partrans or parameter_trans()
-        self.partrans = materialize_partrans(partrans_spec, names)
->>>>>>> ab43f8cf
 
     def _update_fresh_key(
         self, key: jax.Array | None = None
