"""
This module implements the OOP structure for PanelPOMP models.
"""

import jax
import jax.numpy as jnp
import pandas as pd
import xarray as xr
from .pomp_class import Pomp
import matplotlib.pyplot as plt
import seaborn as sns
from .mif import _jv_panel_mif_internal
from .util import logmeanexp
import numpy as np
import time
from .rw_sd_class import RWSigma


class PanelPomp:
    def __init__(
        self,
        Pomp_dict: dict[str, Pomp],
        shared: pd.DataFrame | list[pd.DataFrame] | None = None,
        unit_specific: pd.DataFrame | list[pd.DataFrame] | None = None,
    ):
        """
        Initializes a PanelPOMP model, which consists of multiple POMP models
        (units) that share the same structure but may have different parameters
        and observations.

        Args:
            Pomp_dict (dict[str, Pomp]): A dictionary mapping unit names to Pomp objects.
                Each Pomp object represents a single unit in the panel data.
                The keys are used as unit identifiers.
            shared (pd.DataFrame): A (d,1) DataFrame containing shared parameters.
                The index should be parameter names and the single column should be named 'shared'.
            unit_specific (pd.DataFrame): A (d,U) DataFrame containing unit-specific parameters.
                The index should be parameter names and columns should be unit names.
        """
        shared, unit_specific, unit_objects = self._validate_params_and_units(
            shared, unit_specific, Pomp_dict
        )

        self.unit_objects: dict[str, Pomp] = unit_objects
        self.shared: list[pd.DataFrame] | None = shared
        self.unit_specific: list[pd.DataFrame] | None = unit_specific
        self.results_history = []
        self.fresh_key: jax.Array | None = None
        canonical_shared_param_names, canonical_unit_param_names = (
            self._get_param_names(shared, unit_specific)
        )
        self.canonical_shared_param_names: list[str] = canonical_shared_param_names
        self.canonical_unit_param_names: list[str] = canonical_unit_param_names
        self.canonical_param_names: list[str] = (
            canonical_shared_param_names + canonical_unit_param_names
        )

        for unit in self.unit_objects.keys():
            self.unit_objects[unit].theta = None  # type: ignore

    def _validate_unit_objects(self, unit_objects: dict[str, Pomp]) -> dict[str, Pomp]:
        if not isinstance(unit_objects, dict):
            raise TypeError("unit_objects must be a dictionary")
        unit_objs = list(unit_objects.values())
        for unit_obj in unit_objs:
            if not isinstance(unit_obj, Pomp):
                raise TypeError(
                    "Every element of unit_objects must be an instance of the class Pomp"
                )
            # TODO: loosen these constraints
            if unit_obj.t0 != unit_objs[0].t0:
                raise ValueError("All units must have the same t0")
            if any(unit_obj._dt_array_extended != unit_objs[0]._dt_array_extended):
                raise ValueError("All units must have the same _dt_array_extended")
            if any(unit_obj._nstep_array != unit_objs[0]._nstep_array):
                raise ValueError("All units must have the same _nstep_array")
            if any(unit_obj.ys.index != unit_objs[0].ys.index):
                raise ValueError("All units must have the same ys index")
            if any(unit_obj.ys.columns != unit_objs[0].ys.columns):
                raise ValueError("All units must have the same ys columns")

        return unit_objects

    def _validate_shared(
        self, shared: pd.DataFrame | list[pd.DataFrame] | None
    ) -> list[pd.DataFrame] | None:
        if not isinstance(shared, (pd.DataFrame, list)) and shared is not None:
            raise TypeError(
                "shared must be a pandas DataFrame, a list of pandas DataFrames, or None"
            )
        if shared is None:
            return None
        if isinstance(shared, pd.DataFrame):
            shared = [shared]
        if not all(shared_i.shape[1] == 1 for shared_i in shared):
            raise ValueError("Data frames in shared must have shape (d,1)")
        for shared_i in shared:
            shared_i.columns = ["shared"]
            if not shared_i.index.equals(shared[0].index):
                raise ValueError("shared index must match for all shared DataFrames")
        return shared

    def _validate_unit_specific(
        self, unit_specific: pd.DataFrame | list[pd.DataFrame] | None, units: list[str]
    ) -> list[pd.DataFrame] | None:
        if (
            not isinstance(unit_specific, (pd.DataFrame, list))
            and unit_specific is not None
        ):
            raise TypeError(
                "unit_specific must be a pandas DataFrame, a list of pandas DataFrames, or None"
            )
        if unit_specific is None:
            return None
        if isinstance(unit_specific, pd.DataFrame):
            unit_specific = [unit_specific]
        for unit_specific_i in unit_specific:
            if not all(unit_specific_i.columns == units):
                raise ValueError(
                    "unit_specific columns must match unit_objects keys in content and order"
                )
            if not unit_specific_i.index.equals(unit_specific[0].index):
                raise ValueError(
                    "unit_specific index must match for all unit_specific DataFrames"
                )

        return unit_specific

    def _validate_params_and_units(
        self,
        shared: pd.DataFrame | list[pd.DataFrame] | None,
        unit_specific: pd.DataFrame | list[pd.DataFrame] | None,
        unit_objects: dict[str, Pomp],
    ) -> tuple[list[pd.DataFrame] | None, list[pd.DataFrame] | None, dict[str, Pomp]]:
        unit_objects = self._validate_unit_objects(unit_objects)
        shared = self._validate_shared(shared)
        units = list(unit_objects.keys())
        unit_specific = self._validate_unit_specific(unit_specific, units)
        if shared is not None and unit_specific is not None:
            if len(shared) != len(unit_specific):
                raise ValueError(
                    "shared and unit_specific lists must have the same length if both are provided. "
                    f"shared length: {len(shared)}, unit_specific length: {len(unit_specific)}"
                )
        return shared, unit_specific, unit_objects

    def _update_fresh_key(
        self, key: jax.Array | None = None
    ) -> tuple[jax.Array, jax.Array]:
        """
        Updates the fresh_key attribute and returns a new key along with the old key.

        Returns:
            tuple[jax.Array, jax.Array]: A tuple containing the new key and the old key.
                The old key is the key that was used to update the fresh_key attribute.
                The new key is the key that should be used for the next method call.
        """
        old_key = self.fresh_key if key is None else key
        if old_key is None:
            raise ValueError(
                "Both the key argument and the fresh_key attribute are None. At least one key must be given."
            )
        self.fresh_key, new_key = jax.random.split(old_key)
        return new_key, old_key

    def _get_param_names(
        self,
        shared: list[pd.DataFrame] | None = None,
        unit_specific: list[pd.DataFrame] | None = None,
    ) -> tuple[list[str], list[str]]:
        shared = shared or self.shared
        shared_lst = [] if shared is None else list(shared[0].index)
        unit_specific = unit_specific or self.unit_specific
        unit_specific_lst = (
            [] if unit_specific is None else list(unit_specific[0].index)
        )
        return shared_lst, unit_specific_lst

    def _get_unit_param_permutation(self, unit_name: str) -> jax.Array:
        """
        Get permutation indices to reorder from PanelPomp canonical order
        to a specific unit's canonical order.

        Args:
            unit_name: Name of the unit

        Returns:
            Array of indices for reordering parameters
        """
        unit_canonical = self.unit_objects[unit_name].canonical_param_names
        panel_canonical = self.canonical_param_names

        # Create mapping from panel order to unit order
        permutation = [panel_canonical.index(name) for name in unit_canonical]
        return jnp.array(permutation, dtype=jnp.int32)

    def _dataframe_to_array_canonical(
        self, df: pd.DataFrame, param_names: list[str], column_name: str
    ) -> jnp.ndarray:
        """
        Convert a DataFrame column to a JAX array using canonical parameter ordering.

        Args:
            df: DataFrame with parameter names as index
            param_names: List of parameter names in canonical order
            column_name: Name of the column to extract values from

        Returns:
            JAX array with parameter values in canonical order
        """
        # Reorder DataFrame to match canonical order
        ordered_values = [df.loc[name, column_name] for name in param_names]
        return jnp.array(ordered_values, dtype=float)

    def get_unit_parameters(
        self,
        unit: str,
        shared: list[pd.DataFrame] | None = None,
        unit_specific: list[pd.DataFrame] | None = None,
    ) -> list[dict]:
        """
        Get the complete parameter set for a specific unit, combining shared and
        unit-specific parameters.

        Args:
            unit (str): The unit identifier.
            shared (list[pd.DataFrame], optional): Shared parameters involved in the POMP model. If provided,
                overrides the shared parameter attribute.
            unit_specific (list[pd.DataFrame], optional): Unit-specific parameters involved in the POMP model.
                If provided, overrides the unit-specific parameter attribute.

        Returns:
            list[dict]: List of dictionaries with combined parameters for the specified unit.
        """
        shared = shared or self.shared
        unit_specific = unit_specific or self.unit_specific
        tll = self._get_theta_list_len(shared, unit_specific)
        params = [{}] * tll

        for i in range(tll):
            if shared is not None:
                params[i].update(shared[i]["shared"].to_dict())
            if unit_specific is not None:
                params[i].update(unit_specific[i][unit].to_dict())

        return params

    def _get_theta_list_len(
        self,
        shared: list[pd.DataFrame] | None,
        unit_specific: list[pd.DataFrame] | None,
    ) -> int:
        """
        Get the number of parameter sets (i.e., replicates) from the two lists of parameters.
        """
        shared = shared or self.shared
        unit_specific = unit_specific or self.unit_specific
        if shared is None and unit_specific is not None:
            return len(unit_specific)
        elif shared is not None and unit_specific is None:
            return len(shared)
        elif shared is not None and unit_specific is not None:
            if len(shared) == len(unit_specific):
                return len(shared)
            else:
                raise ValueError(
                    "shared and unit_specific must have the same length if both are provided"
                )
        else:
            raise ValueError("At least one of shared or unit_specific must be provided")

    @staticmethod
    def sample_params(
        param_bounds: dict,
        units: list[str],
        n: int,
        key: jax.Array,
        shared_names: list[str] | None = None,
    ) -> tuple[list[pd.DataFrame] | None, list[pd.DataFrame] | None]:
        """
        Sample n sets of parameters from uniform distributions.

        Args:
            param_bounds (dict): Dictionary mapping parameter names to (lower, upper) bounds
            units (list[str]): List of unit names to sample parameters for.
            n (int): Number of parameter sets to sample
            key (jax.Array): JAX random key for reproducibility
            shared_names (list[str] | None): Names of shared parameters. Remaining
                parameters are unit-specific. If None, all parameters are unit-specific.


        Returns:
            tuple[list[pd.DataFrame] | None, list[pd.DataFrame] | None]: Two lists of length n.
              - First list: shared parameter DataFrames (S,1) with column 'shared' and
                index shared parameter names; None if no shared parameters were specified.
              - Second list: unit-specific parameter DataFrames (U*, len(units)) with
                columns equal to `units` and index unit-specific parameter names; None
                if no unit-specific parameters were specified.
        """
        param_keys = jax.random.split(key, n)
        param_names = list(param_bounds.keys())
        if shared_names is not None:
            unit_specific_names = [
                name for name in param_names if name not in set(shared_names)
            ]
        else:
            unit_specific_names = list(param_names)
        shared_param_sets: list[pd.DataFrame] | None = (
            [] if shared_names is not None and len(shared_names) > 0 else None
        )
        unit_specific_param_sets: list[pd.DataFrame] | None = (
            []
            if unit_specific_names is not None and len(unit_specific_names) > 0
            else None
        )

        for i in range(n):
            if (
                shared_names is not None
                and len(shared_names) > 0
                and shared_param_sets is not None
            ):
                shared_keys = jax.random.split(param_keys[i], len(shared_names))
                shared_values: list[float] = []
                for j_idx, param_name in enumerate(shared_names):
                    lower, upper = param_bounds[param_name]
                    val = float(
                        jax.random.uniform(
                            shared_keys[j_idx], shape=(), minval=lower, maxval=upper
                        )
                    )
                    shared_values.append(val)
                shared_df = pd.DataFrame(
                    shared_values,
                    index=pd.Index(shared_names),
                    columns=pd.Index(["shared"]),
                )
                shared_param_sets.append(shared_df)

            if (
                unit_specific_names is not None
                and len(unit_specific_names) > 0
                and unit_specific_param_sets is not None
            ):
                total_needed = len(unit_specific_names) * len(units)
                unit_keys = jax.random.split(param_keys[i], total_needed)
                values_by_param: dict[str, list[float]] = {
                    name: [] for name in unit_specific_names
                }
                k = 0
                for param_name in unit_specific_names:
                    lower, upper = param_bounds[param_name]
                    col_values: list[float] = []
                    for _unit in units:
                        val = float(
                            jax.random.uniform(
                                unit_keys[k], shape=(), minval=lower, maxval=upper
                            )
                        )
                        col_values.append(val)
                        k += 1
                    values_by_param[param_name] = col_values

                unit_df: pd.DataFrame | None = pd.DataFrame(
                    data={
                        u: [values_by_param[p][ui] for p in unit_specific_names]
                        for ui, u in enumerate(units)
                    },
                    index=pd.Index(unit_specific_names),
                    columns=pd.Index(units),
                )
                unit_specific_param_sets.append(unit_df)

        return shared_param_sets, unit_specific_param_sets

    def simulate(
        self,
        key: jax.Array,
        shared: pd.DataFrame | list[pd.DataFrame] | None = None,
        unit_specific: pd.DataFrame | list[pd.DataFrame] | None = None,
        times: jax.Array | None = None,
        nsim: int = 1,
    ) -> tuple[pd.DataFrame, pd.DataFrame]:
        """
        Simulates the PanelPOMP model by applying the simulate method to each unit.

        Args:
            key (jax.Array): The random key for random number generation.
            shared (pd.DataFrame, optional): Parameters involved in the POMP model.
                If provided, overrides the shared parameters.
            unit_specific (pd.DataFrame, optional): Parameters involved in the POMP model.
                If provided, overrides the unit-specific parameters.
            times (jax.Array, optional): Times at which to generate observations.
                If provided, overrides the unit-specific times.
            nsim (int, optional): The number of simulations to perform. Defaults to 1.

        Returns:
            tuple[pd.DataFrame, pd.DataFrame]: A tuple containing the simulated unobserved state values and the simulated observed values in dataframes.
            The columns are as follows:
            - replicate: The index of the parameter set.
            - sim: The index of the simulation.
            - time: The time points at which the observations were made.
            - Remaining columns contain the features of the state and observation processes.
        """
        shared = shared or self.shared
        unit_specific = unit_specific or self.unit_specific
        shared, unit_specific, *_ = self._validate_params_and_units(
            shared, unit_specific, self.unit_objects
        )

        X_sims_list = []
        Y_sims_list = []
        for unit, obj in self.unit_objects.items():
            theta_list = self.get_unit_parameters(unit, shared, unit_specific)
            key, subkey = jax.random.split(key)
            X_sims, Y_sims = obj.simulate(
                key=subkey,
                theta=theta_list,
                times=times,
                nsim=nsim,
            )
            X_sims.insert(0, "unit", unit)
            Y_sims.insert(0, "unit", unit)
            X_sims_list.append(X_sims)
            Y_sims_list.append(Y_sims)
        X_sims_long = pd.concat(X_sims_list)
        Y_sims_long = pd.concat(Y_sims_list)
        return X_sims_long, Y_sims_long

    def pfilter(
        self,
        J: int,
        key: jax.Array | None = None,
        shared: pd.DataFrame | list[pd.DataFrame] | None = None,
        unit_specific: pd.DataFrame | list[pd.DataFrame] | None = None,
        thresh: float = 0.0,
        reps: int = 1,
    ) -> None:
        """
        Runs the particle filter on each unit in the panel.

        Args:
            J (int): The number of particles to use in the filter.
            key (jax.Array, optional): The random key for reproducibility. Defaults to
                self.fresh_key attribute.
            shared (pd.DataFrame | list[pd.DataFrame], optional): Parameters involved
                in the POMP model. If provided, overrides the shared parameters.
            unit_specific (pd.DataFrame | list[pd.DataFrame], optional): Parameters
                involved in the POMP model. If provided, overrides the unit-specific
                parameters.
            thresh (float, optional): Threshold value to determine whether to resample
                particles.
            reps (int): Number of replicates to run.
        Returns:
            None. Updates self.results_history with the results of the particle filter
            algorithm for each unit in the panel.
        """
        start_time = time.time()
        shared = shared or self.shared
        unit_specific = unit_specific or self.unit_specific
        shared, unit_specific, *_ = self._validate_params_and_units(
            shared, unit_specific, self.unit_objects
        )
        key, old_key = self._update_fresh_key(key)

        tll = self._get_theta_list_len(shared, unit_specific)
        results = xr.DataArray(
            np.zeros((tll, len(self.unit_objects), reps)),
            dims=["theta", "unit", "replicate"],
            coords={"unit": list(self.unit_objects.keys()), "replicate": range(reps)},
        )
        for unit, obj in self.unit_objects.items():
            theta_list = self.get_unit_parameters(unit, shared, unit_specific)
            key, subkey = jax.random.split(key)  # pyright: ignore[reportArgumentType]
            obj.pfilter(
                J=J,
                key=subkey,
                theta=theta_list,
                thresh=thresh,
                reps=reps,
            )
            results.loc[:, unit, :] = obj.results_history[-1]["logLiks"]
            obj.results_history = []

        execution_time = time.time() - start_time

        self.results_history.append(
            {
                "method": "pfilter",
                "logLiks": results,
                "shared": shared,
                "unit_specific": unit_specific,
                "J": J,
                "reps": reps,
                "thresh": thresh,
                "key": old_key,
                "execution_time": execution_time,
            }
        )

    # TODO: quant test this function
    def mif(
        self,
        J: int,
        M: int,
        rw_sd: RWSigma,
        a: float,
        key: jax.Array | None = None,
        shared: pd.DataFrame | list[pd.DataFrame] | None = None,
        unit_specific: pd.DataFrame | list[pd.DataFrame] | None = None,
        thresh: float = 0,
        block: bool = True,
    ) -> None:
        """
        Runs the panel iterated filtering (PIF) algorithm, which estimates parameters
        by maximizing the combined log-likelihood across all units.

        Args:
            J (int): The number of particles.
            M (int): Number of algorithm iterations.
            rw_sd (RWSigma): Random walk sigma object.
            a (float): Decay factor for RWSigma over 50 iterations.
            key (jax.Array): The random key for reproducibility.
            shared (pd.DataFrame | list[pd.DataFrame], optional): Shared parameters
                involved in the POMP model. If provided, overrides the shared
                parameter attribute.
            unit_specific (pd.DataFrame | list[pd.DataFrame], optional): Parameters
                involved in the POMP model for each unit. If provided, overrides the
                unit-specific parameters.
            thresh (float, optional): Resampling threshold.
            block (bool, optional): Whether to block resampling of unit-specific
                parameters.

        Returns:
            None. Updates self.results_history with the results of the MIF algorithm.
        """
        start_time = time.time()
        shared = shared or self.shared
        unit_specific = unit_specific or self.unit_specific
        shared, unit_specific, *_ = self._validate_params_and_units(
            shared, unit_specific, self.unit_objects
        )
        sigmas_array, sigmas_init_array = rw_sd._return_arrays(
            param_names=self.canonical_param_names
        )
        key, old_key = self._update_fresh_key(key)
        if J < 1:
            raise ValueError("J should be greater than 0.")
        if M < 1:
            raise ValueError("M should be greater than 0.")
        if a < 0 or a > 1:
            raise ValueError("a should be between 0 and 1.")
        if block is False:
            raise NotImplementedError("block=False is not supported yet.")
        unit_names = list(self.unit_objects.keys())
        U = len(unit_names)
        # Use a representative unit for structural arrays and static callables
        rep_unit = self.unit_objects[unit_names[0]]

        # Compute permutation indices to reorder from PanelPomp canonical order
        # to each unit's canonical order
        unit_param_permutations = jnp.stack(
            [self._get_unit_param_permutation(u) for u in unit_names], axis=0
        )  # shape: (U, n_params)

        # TODO: make this more flexible
        # Assume all units share the same dt_array_extended, nstep_array, t0, and times
        dt_array_extended = rep_unit._dt_array_extended
        nstep_array = rep_unit._nstep_array
        t0 = rep_unit.t0
        times = jnp.array(rep_unit.ys.index)

        if rep_unit.dmeas is None:
            raise ValueError("dmeas cannot be None in PanelPomp units")

        # TODO: make this more flexible
        # Assume all units share the same rinitializers, rprocesses_interp, dmeasures, accumvars
        rinitializers = rep_unit.rinit.struct_per
        rprocesses_interp = rep_unit.rproc.struct_per_interp
        dmeasures = rep_unit.dmeas.struct_per
        accumvars = rep_unit.rproc.accumvars

        has_covars = [
            self.unit_objects[u]._covars_extended is not None for u in unit_names
        ]
        if all(has_covars):
            covars_per_unit = jnp.stack(
                [jnp.array(self.unit_objects[u]._covars_extended) for u in unit_names],
                axis=0,
            )
        elif any(has_covars):
            raise NotImplementedError(
                "Some units have covariates, but not all units have covariates. This is not supported yet."
            )
        else:
            covars_per_unit = None

        shared_list = shared if isinstance(shared, list) else []
        spec_list = unit_specific if isinstance(unit_specific, list) else []
        n_reps = self._get_theta_list_len(shared, unit_specific)

        # Shared parameters
        if len(shared_list) == 0:
            n_shared = 0
            shared_array = jnp.zeros((n_reps, 0, J))
            shared_index: list[str] = []
        else:
            shared_index = self.canonical_shared_param_names
            n_shared = len(shared_index)
            shared_array = jnp.stack(
                [
                    jnp.tile(
                        self._dataframe_to_array_canonical(
                            df, self.canonical_shared_param_names, "shared"
                        ).reshape(n_shared, 1),
                        (1, J),
                    )
                    for df in shared_list
                ],
                axis=0,
            )

        # Unit-specific parameters
        if len(spec_list) == 0:
            n_spec = 0
            unit_array = jnp.zeros((n_reps, 0, J, U))
            spec_index: list[str] = []
        else:
            spec_index = self.canonical_unit_param_names
            n_spec = len(spec_index)
            unit_array = jnp.stack(
                [
                    jnp.stack(
                        [
                            jnp.tile(
                                self._dataframe_to_array_canonical(
                                    df, self.canonical_unit_param_names, unit
                                ).reshape(n_spec, 1),
                                (1, J),
                            )
                            for unit in unit_names
                        ],
                        axis=2,
                    )  # shape: (n_spec, J, U)
                    for df in spec_list
                ],
                axis=0,
            )  # shape: (R, n_spec, J, U)

        # Stack ys per unit (units assumed to share time grid and dt/nstep arrays)
        ys_per_unit = jnp.stack(
            [jnp.array(self.unit_objects[u].ys) for u in unit_names], axis=0
        )

        old_key = key
        keys = jax.random.split(key, n_reps)
        (
            shared_array_f,
            unit_array_f,
            shared_traces,
            unit_traces,
        ) = _jv_panel_mif_internal(
            shared_array,
            unit_array,
            dt_array_extended,
            nstep_array,
            t0,
            times,
            ys_per_unit,
            rinitializers,
            rprocesses_interp,
            dmeasures,
            sigmas_array,
            sigmas_init_array,
            accumvars,
            covars_per_unit,
<<<<<<< HEAD
            rep_unit.partrans,
=======
            unit_param_permutations,
>>>>>>> ea50105a
            M,
            a,
            J,
            U,
            thresh,
            keys,
        )

        shared_vars = ["logLik"] + shared_index
        unit_vars = ["unitLogLik"] + spec_index

        shared_da = xr.DataArray(
            shared_traces,
            dims=["replicate", "iteration", "variable"],
            coords={
                "replicate": jnp.arange(shared_traces.shape[0]),
                "iteration": jnp.arange(M + 1),
                "variable": shared_vars,
            },
        )
        unit_da = xr.DataArray(
            unit_traces,
            dims=["replicate", "iteration", "variable", "unit"],
            coords={
                "replicate": jnp.arange(unit_traces.shape[0]),
                "iteration": jnp.arange(M + 1),
                "variable": unit_vars,
                "unit": unit_names,
            },
        )

        shared_final_logliks = shared_traces[:, -1, 0]  # shape: (n_reps,)
        unit_final_logliks = unit_traces[:, -1, 0, :]  # shape: (n_reps, n_units)

        full_logliks = xr.DataArray(
            jnp.concatenate(
                [shared_final_logliks.reshape(-1, 1), unit_final_logliks], axis=1
            ),
            dims=["replicate", "unit"],
            coords={"replicate": jnp.arange(n_reps), "unit": ["shared"] + unit_names},
        )

        if shared is not None:
            self.shared = [
                pd.DataFrame(
                    shared_traces[rep, -1, 1:].reshape(-1, 1),
                    index=pd.Index(shared_index),
                    columns=pd.Index(["shared"]),
                )
                for rep in range(shared_traces.shape[0])
            ]
        else:
            self.shared = None

        if unit_specific is not None:
            self.unit_specific = [
                pd.DataFrame(
                    unit_traces[rep, -1, 1:, :],
                    index=pd.Index(spec_index),
                    columns=pd.Index(unit_names),
                )
                for rep in range(unit_traces.shape[0])
            ]
        else:
            self.unit_specific = None

        execution_time = time.time() - start_time
        self.results_history.append(
            {
                "method": "mif",
                "shared_traces": shared_da,
                "unit_traces": unit_da,
                "logLiks": full_logliks,
                "shared": shared,
                "unit_specific": unit_specific,
                "J": J,
                "thresh": thresh,
                "rw_sd": rw_sd,
                "M": M,
                "a": a,
                "block": block,
                "key": old_key,
                "execution_time": execution_time,
            }
        )

    # TODO: clean up results functions
    def results(self, index: int = -1, ignore_nan: bool = False) -> pd.DataFrame:
        """
        Return a DataFrame with results for each replicate and unit for the given method.

        Columns:
            - replicate: index of the replicate
            - unit: the unit name
            - shared log-likelihood: log-likelihood contribution of shared parameters
            - unit log-likelihood: log-likelihood contribution of unit parameters
            - <shared_param>: columns for each shared parameter
            - <unit_param>: columns for each unit parameter
        """
        res = self.results_history[index]
        method = res.get("method", None)
        if method == "mif":
            return self._results_from_mif(res)
        elif method == "pfilter":
            return self._results_from_pfilter(res, ignore_nan=ignore_nan)
        else:
            raise ValueError(f"Unknown method '{method}' for results()")

    def _extract_parameter_dict(self, values, names, skip_first=False):
        """Helper to extract parameter dictionary from values and names."""
        if skip_first and len(values) > 1:
            values = values[1:]
            names = names[1:] if len(names) > 1 else []

        return {str(name): float(val.item()) for name, val in zip(names, values)}

    def _build_result_row(
        self, rep, unit, shared_loglik, unit_loglik, shared_dict, unit_dict
    ):
        """Helper to build a result row."""
        return {
            "replicate": rep,
            "unit": unit,
            "shared logLik": shared_loglik,
            "unit logLik": unit_loglik,
            **shared_dict,
            **unit_dict,
        }

    def _results_from_mif(self, res) -> pd.DataFrame:
        """
        Helper to process results from the panel mif method.
        """
        shared_da = res["shared_traces"]
        unit_da = res["unit_traces"]
        full_logliks = res["logLiks"]

        # Get parameter names, skipping loglikelihood entries
        all_shared_vars = list(shared_da.coords["variable"].values)
        shared_names = all_shared_vars[1:] if len(all_shared_vars) > 1 else []

        all_unit_vars = list(unit_da.coords["variable"].values)
        unit_names = list(unit_da.coords["unit"].values)
        n_reps = shared_da.sizes["replicate"]

        shared_final_values = shared_da.isel(
            iteration=-1
        ).values  # shape: (n_reps, n_vars)
        unit_final_values = unit_da.isel(
            iteration=-1
        ).values  # shape: (n_reps, n_vars, n_units)

        # Extract loglikelihoods
        shared_logliks = full_logliks[:, 0].values  # shape: (n_reps,)
        unit_logliks = full_logliks[:, 1:].values  # shape: (n_reps, n_units)

        rep_indices = np.repeat(np.arange(n_reps), len(unit_names))
        unit_indices = np.tile(np.arange(len(unit_names)), n_reps)

        data = {
            "replicate": rep_indices,
            "unit": [unit_names[i] for i in unit_indices],
            "shared logLik": shared_logliks[rep_indices],
            "unit logLik": unit_logliks[rep_indices, unit_indices],
        }

        if shared_names:
            shared_param_values = shared_final_values[:, 1:]  # Skip logLik column
            for i, param_name in enumerate(shared_names):
                data[param_name] = shared_param_values[rep_indices, i]

        unit_param_values = unit_final_values[
            :, 1:, :
        ]  # Skip logLik column, shape: (n_reps, n_unit_params, n_units)
        for i, param_name in enumerate(all_unit_vars[1:]):  # Skip logLik
            data[param_name] = unit_param_values[rep_indices, i, unit_indices]

        return pd.DataFrame(data)

    def _results_from_pfilter(self, res, ignore_nan) -> pd.DataFrame:
        """
        Helper to process results from the panel pfilter method.
        """
        logLiks = res["logLiks"]
        shared_params = res.get("shared", [])
        unit_specific_params = res.get("unit_specific", [])

        # Get unit names from coords (no "shared" unit in pfilter results)
        unit_names = list(logLiks.coords["unit"].values)
        n_reps = logLiks.sizes["theta"]

        logliks_array = logLiks.values  # shape: (n_reps, n_units, n_replicates)

        unit_logliks = np.array(
            [
                [
                    logmeanexp(logliks_array[rep, unit_idx, :], ignore_nan=ignore_nan)
                    for unit_idx in range(len(unit_names))
                ]
                for rep in range(n_reps)
            ]
        )  # shape: (n_reps, n_units)

        shared_logliks = np.sum(unit_logliks, axis=1)  # shape: (n_reps,)

        rep_indices = np.repeat(np.arange(n_reps), len(unit_names))
        unit_indices = np.tile(np.arange(len(unit_names)), n_reps)

        data = {
            "replicate": rep_indices,
            "unit": [unit_names[i] for i in unit_indices],
            "shared logLik": shared_logliks[rep_indices],
            "unit logLik": unit_logliks[rep_indices, unit_indices],
        }

        if shared_params and len(shared_params) > 0:
            shared_param_data = {}
            for rep in range(min(n_reps, len(shared_params))):
                shared_df = shared_params[rep]
                if hasattr(shared_df, "values") and shared_df.shape[1] >= 1:
                    shared_vals = shared_df.iloc[:, 0].values
                    shared_names = (
                        list(shared_df.columns) if hasattr(shared_df, "columns") else []
                    )
                    for i, param_name in enumerate(shared_names):
                        if param_name not in shared_param_data:
                            shared_param_data[param_name] = np.full(n_reps, np.nan)
                        shared_param_data[param_name][rep] = (
                            shared_vals[i] if i < len(shared_vals) else np.nan
                        )

            for param_name, values in shared_param_data.items():
                data[param_name] = values[rep_indices]

        if unit_specific_params and len(unit_specific_params) > 0:
            unit_param_data = {}
            for rep in range(min(n_reps, len(unit_specific_params))):
                unit_df = unit_specific_params[rep]
                if hasattr(unit_df, "columns"):
                    unit_param_names = (
                        list(unit_df.index) if hasattr(unit_df, "index") else []
                    )
                    for param_name in unit_param_names:
                        if param_name not in unit_param_data:
                            unit_param_data[param_name] = np.full(
                                (n_reps, len(unit_names)), np.nan
                            )
                        for unit_idx, unit in enumerate(unit_names):
                            if unit in unit_df.columns:
                                unit_param_data[param_name][rep, unit_idx] = (
                                    unit_df.loc[param_name, unit]
                                )

            for param_name, values in unit_param_data.items():
                data[param_name] = values[rep_indices, unit_indices]

        return pd.DataFrame(data)

    def time(self):
        """
        Return a DataFrame summarizing the execution times of methods run.

        Returns:
            pd.DataFrame: A DataFrame where each row contains:
                - 'method': The name of the method run.
                - 'time': The execution time in seconds.
        """
        rows = []
        for idx, res in enumerate(self.results_history):
            method = res.get("method", None)
            exec_time = res.get("execution_time", None)
            rows.append({"method": method, "time": exec_time})
        df = pd.DataFrame(rows)
        df.index.name = "history_index"
        return df

    def traces(self) -> pd.DataFrame:
        """
        Returns a DataFrame with the full trace of log-likelihoods and parameters from the entire result history.
        Columns:
            - replicate: The index of the parameter set (for all methods)
            - unit: The unit name (includes 'shared' for shared parameters/log-likelihood)
            - iteration: The global iteration number for that parameter set (increments over all mif calls for that set; for pfilter, the last iteration for that set)
            - method: 'pfilter' or 'mif'
            - logLik: The log-likelihood estimate (for mif: shared total on unit='shared' rows and per-unit unitLogLik on unit rows; for pfilter: averaged over reps; the shared row is the sum over units)
            - <param>: One column for each parameter (shared parameters are repeated on all rows; unit-specific parameters appear on their corresponding unit rows; others are NaN)
        """
        if not self.results_history:
            return pd.DataFrame()

        shared_param_names, unit_param_names = self._get_param_names()
        all_param_names = shared_param_names + unit_param_names

        all_data = []
        global_iters: dict[int, int] = {}

        for res in self.results_history:
            method = res.get("method")
            if method == "mif":
                shared_da = res["shared_traces"]  # dims: replicate, iteration, variable
                unit_da = res[
                    "unit_traces"
                ]  # dims: replicate, iteration, variable, unit
                unit_names = list(unit_da.coords["unit"].values)
                shared_vars = list(shared_da.coords["variable"].values)
                unit_vars = list(unit_da.coords["variable"].values)

                n_rep = shared_da.sizes["replicate"]
                n_iter = shared_da.sizes["iteration"]

                shared_values = shared_da.values  # shape: (n_rep, n_iter, n_vars)
                unit_values = unit_da.values  # shape: (n_rep, n_iter, n_vars, n_units)

                shared_param_indices = {
                    name: i for i, name in enumerate(shared_vars[1:])
                }
                unit_param_indices = {name: i for i, name in enumerate(unit_vars[1:])}

                for rep_idx in range(n_rep):
                    if rep_idx not in global_iters:
                        global_iters[rep_idx] = 0

                    for iter_idx in range(n_iter):
                        shared_loglik = float(
                            shared_values[rep_idx, iter_idx, 0]
                        )  # logLik is first
                        shared_params = {
                            name: float(
                                shared_values[
                                    rep_idx, iter_idx, shared_param_indices[name] + 1
                                ]
                            )
                            for name in shared_param_indices
                        }

                        shared_row = {
                            "replicate": rep_idx,
                            "unit": "shared",
                            "iteration": global_iters[rep_idx],
                            "method": "mif",
                            "logLik": shared_loglik,
                        }
                        for name in all_param_names:
                            shared_row[name] = shared_params.get(name, float("nan"))
                        all_data.append(shared_row)

                        for unit_idx, unit in enumerate(unit_names):
                            unit_loglik = float(
                                unit_values[rep_idx, iter_idx, 0, unit_idx]
                            )  # unitLogLik is first
                            unit_params = {
                                name: float(
                                    unit_values[
                                        rep_idx,
                                        iter_idx,
                                        unit_param_indices[name] + 1,
                                        unit_idx,
                                    ]
                                )
                                for name in unit_param_indices
                            }

                            unit_row = {
                                "replicate": rep_idx,
                                "unit": str(unit),
                                "iteration": global_iters[rep_idx],
                                "method": "mif",
                                "logLik": unit_loglik,
                            }
                            for name in all_param_names:
                                if name in unit_params:
                                    unit_row[name] = unit_params[name]
                                elif name in shared_params:
                                    unit_row[name] = shared_params[name]
                                else:
                                    unit_row[name] = float("nan")
                            all_data.append(unit_row)

                        global_iters[rep_idx] += 1

            elif method == "pfilter":
                logLiks = res["logLiks"]  # dims: theta, unit, replicate
                unit_names = list(logLiks.coords["unit"].values)
                shared_list = res.get("shared")
                unit_list = res.get("unit_specific")

                n_theta = logLiks.sizes["theta"]

                logliks_array = (
                    logLiks.values
                )  # shape: (n_theta, n_units, n_replicates)
                unit_avgs = np.array(
                    [
                        [
                            logmeanexp(logliks_array[rep_idx, u_i, :])
                            for u_i in range(len(unit_names))
                        ]
                        for rep_idx in range(n_theta)
                    ]
                )  # shape: (n_theta, n_units)
                shared_totals = np.sum(unit_avgs, axis=1)  # shape: (n_theta,)

                shared_param_data = {}
                if isinstance(shared_list, list):
                    for rep_idx in range(min(n_theta, len(shared_list))):
                        df = shared_list[rep_idx]
                        if hasattr(df, "index") and df.shape[1] >= 1:
                            for name in df.index:
                                if name not in shared_param_data:
                                    shared_param_data[name] = np.full(n_theta, np.nan)
                                shared_param_data[name][rep_idx] = float(
                                    df.loc[name, df.columns[0]]
                                )

                unit_param_data = {}
                if isinstance(unit_list, list):
                    for rep_idx in range(min(n_theta, len(unit_list))):
                        df = unit_list[rep_idx]
                        if hasattr(df, "columns"):
                            for name in df.index:
                                if name not in unit_param_data:
                                    unit_param_data[name] = np.full(
                                        (n_theta, len(unit_names)), np.nan
                                    )
                                for unit_idx, unit in enumerate(unit_names):
                                    if str(unit) in df.columns:
                                        unit_param_data[name][rep_idx, unit_idx] = (
                                            float(df.loc[name, str(unit)])
                                        )

                for rep_idx in range(n_theta):
                    iter_val = global_iters.get(rep_idx, 1) - 1
                    iter_val = iter_val if iter_val > 0 else 1

                    shared_row = {
                        "replicate": rep_idx,
                        "unit": "shared",
                        "iteration": iter_val,
                        "method": "pfilter",
                        "logLik": float(shared_totals[rep_idx]),
                    }
                    for name in all_param_names:
                        if name in shared_param_data:
                            shared_row[name] = shared_param_data[name][rep_idx]
                        else:
                            shared_row[name] = float("nan")
                    all_data.append(shared_row)

                    for u_i, unit in enumerate(unit_names):
                        unit_row = {
                            "replicate": rep_idx,
                            "unit": str(unit),
                            "iteration": iter_val,
                            "method": "pfilter",
                            "logLik": float(unit_avgs[rep_idx, u_i]),
                        }
                        for name in all_param_names:
                            if name in unit_param_data:
                                unit_row[name] = unit_param_data[name][rep_idx, u_i]
                            elif name in shared_param_data:
                                unit_row[name] = shared_param_data[name][rep_idx]
                            else:
                                unit_row[name] = float("nan")
                        all_data.append(unit_row)

        if not all_data:
            return pd.DataFrame()

        df = pd.DataFrame(all_data)
        # Sort for readability
        if not df.empty:
            df = df.sort_values(["replicate", "unit", "iteration"]).reset_index(
                drop=True
            )
        return df

    # TODO: clean up plot_traces function
    def plot_traces(self, which: str = "shared", show: bool = True):
        """
        Plot traces using PanelPomp.traces(). Produces a single figure per call.

        Args:
            which (str): One of:
                - "shared": plot all shared values (including shared logLik) faceted by variable
                - "unitLogLik": plot per-unit logLik (faceted by unit, unit != 'shared')
                - <unit-specific parameter name>: plot that parameter across units (faceted by unit)
            show (bool): Whether to display the plot.
        """

        traces = self.traces()
        assert isinstance(traces, pd.DataFrame)
        if traces.empty:
            print("No trace data to plot.")
            return

        value_cols = [
            c
            for c in traces.columns
            if c not in ["replicate", "iteration", "method", "unit"]
        ]

        # Determine shared vs unit-specific parameters using presence on the shared row
        has_shared_rows = bool((traces["unit"] == "shared").any())
        shared_params = []
        if has_shared_rows:
            shared_rows = traces.loc[traces["unit"] == "shared"]
            for c in value_cols:
                if c != "logLik" and pd.notna(shared_rows[c]).any():
                    shared_params.append(c)
        else:
            shared_params = []

        unit_params = [
            c for c in value_cols if c != "logLik" and c not in shared_params
        ]

        if which == "shared":
            if not has_shared_rows:
                print("No shared rows to plot.")
                return None
            shared_vars = (["logLik"] if "logLik" in value_cols else []) + shared_params
            if len(shared_vars) == 0:
                print("No shared parameters or logLik to plot.")
                return None

            df_shared = traces.loc[
                traces["unit"] == "shared",
                ["replicate", "iteration", "method", *shared_vars],
            ]
            assert isinstance(df_shared, pd.DataFrame)
            df_shared_long: pd.DataFrame = df_shared.melt(
                id_vars=["replicate", "iteration", "method"],
                value_vars=shared_vars,
                var_name="variable",
                value_name="value",
            )

            g = sns.FacetGrid(
                df_shared_long,
                col="variable",
                sharex=True,
                sharey=False,
                hue="replicate",
                col_wrap=3,
                height=3.5,
                aspect=1.2,
                palette="tab10",
            )

            def facet_plot_shared(data, color, **kwargs):
                for rep, group in data.groupby("replicate"):
                    for method in ["mif", "train"]:
                        sub = group[group["method"] == method]
                        if len(sub) > 1:
                            plt.plot(
                                sub["iteration"],
                                sub["value"],
                                "-",
                                color=color,
                                alpha=0.8,
                            )
                        elif len(sub) == 1:
                            plt.scatter(
                                sub["iteration"],
                                sub["value"],
                                color=color,
                                marker="o",
                                alpha=0.8,
                            )
                    sub = group[group["method"] == "pfilter"]
                    if not sub.empty:
                        plt.scatter(
                            sub["iteration"],
                            sub["value"],
                            color=color,
                            marker="o",
                            edgecolor="k",
                            zorder=3,
                        )

            g.map_dataframe(facet_plot_shared)
            g.add_legend(title="Replicate")
            g.set_axis_labels("Iteration", "Value")
            g.set_titles(col_template="{col_name}")
            plt.tight_layout()
            if show:
                plt.show()
            return g

        if which == "unitLogLik":
            # Plot per-unit logLik, exclude the shared row
            df_ul = traces.loc[
                traces["unit"] != "shared",
                ["replicate", "iteration", "method", "unit", "logLik"],
            ].rename(columns={"logLik": "value"})
            df_ul = df_ul.loc[pd.notna(df_ul["value"])]
            if bool(df_ul.empty):
                print("No unit-specific logLik data to plot.")
                return None

            g = sns.FacetGrid(
                df_ul,
                col="unit",
                sharex=True,
                sharey=False,
                hue="replicate",
                col_wrap=4,
                height=3.2,
                aspect=1.1,
                palette="tab10",
            )

            def facet_plot_units_ll(data, color, **kwargs):
                for rep, group in data.groupby("replicate"):
                    for method in ["mif", "train"]:
                        sub = group[group["method"] == method]
                        if len(sub) > 1:
                            plt.plot(
                                sub["iteration"],
                                sub["value"],
                                "-",
                                color=color,
                                alpha=0.8,
                            )
                        elif len(sub) == 1:
                            plt.scatter(
                                sub["iteration"],
                                sub["value"],
                                color=color,
                                marker="o",
                                alpha=0.8,
                            )
                    sub = group[group["method"] == "pfilter"]
                    if not sub.empty:
                        plt.scatter(
                            sub["iteration"],
                            sub["value"],
                            color=color,
                            marker="o",
                            edgecolor="k",
                            zorder=3,
                        )

            g.map_dataframe(facet_plot_units_ll)
            g.add_legend(title="Replicate")
            g.set_axis_labels("Iteration", "logLik")
            g.set_titles(col_template="{col_name}")
            plt.tight_layout()
            if show:
                plt.show()
            return g

        # Otherwise, treat 'which' as a unit-specific parameter name
        if which not in unit_params:
            raise ValueError(
                f"'{which}' not found among unit-specific parameters: {unit_params}"
            )

        df_param = traces.loc[
            :, ["replicate", "iteration", "method", "unit", which]
        ].copy()
        assert isinstance(df_param, pd.DataFrame)
        df_param = df_param.loc[pd.notna(df_param[which])]
        if bool(df_param.empty):
            print(f"No data to plot for unit-specific parameter '{which}'.")
            return None
        df_param = df_param.rename(columns={which: "value"})

        g = sns.FacetGrid(
            df_param,
            col="unit",
            sharex=True,
            sharey=False,
            hue="replicate",
            col_wrap=4,
            height=3.2,
            aspect=1.1,
            palette="tab10",
        )

        def facet_plot_units(data, color, **kwargs):
            for rep, group in data.groupby("replicate"):
                for method in ["mif", "train"]:
                    sub = group[group["method"] == method]
                    if len(sub) > 1:
                        plt.plot(
                            sub["iteration"], sub["value"], "-", color=color, alpha=0.8
                        )
                    elif len(sub) == 1:
                        plt.scatter(
                            sub["iteration"],
                            sub["value"],
                            color=color,
                            marker="o",
                            alpha=0.8,
                        )
                sub = group[group["method"] == "pfilter"]
                if not sub.empty:
                    plt.scatter(
                        sub["iteration"],
                        sub["value"],
                        color=color,
                        marker="o",
                        edgecolor="k",
                        zorder=3,
                    )

        g.map_dataframe(facet_plot_units)
        g.add_legend(title="Replicate")
        g.set_axis_labels("Iteration", which)
        g.set_titles(col_template="{col_name}")
        plt.tight_layout()
        if show:
            plt.show()
        return g

    def __getstate__(self):
        """
        Custom pickling method to handle wrapped function objects. This is
        necessary because the JAX-wrapped functions in the Pomp objects are not picklable.
        """
        state = self.__dict__.copy()

        # Handle unit_objects by storing their state information
        if hasattr(self, "unit_objects") and self.unit_objects is not None:
            unit_objects_state = {}
            for unit_name, pomp_obj in self.unit_objects.items():
                # Get the state of each Pomp object
                unit_objects_state[unit_name] = pomp_obj.__getstate__()
            state["_unit_objects_state"] = unit_objects_state
            # Remove the original unit_objects from state
            state.pop("unit_objects", None)

        return state

    def __setstate__(self, state):
        """
        Custom unpickling method to reconstruct wrapped function objects. This is
        necessary because the JAX-wrapped functions in the Pomp objects are not picklable.
        """
        # Restore basic attributes
        self.__dict__.update(state)

        # Reconstruct unit_objects
        if "_unit_objects_state" in state:
            unit_objects = {}
            for unit_name, pomp_state in state["_unit_objects_state"].items():
                # Create a new Pomp object and restore its state
                pomp_obj = Pomp.__new__(Pomp)
                pomp_obj.__setstate__(pomp_state)
                unit_objects[unit_name] = pomp_obj
            self.unit_objects = unit_objects
            # Clean up temporary state
            del self.__dict__["_unit_objects_state"]
        else:
            self.unit_objects = {}<|MERGE_RESOLUTION|>--- conflicted
+++ resolved
@@ -674,11 +674,8 @@
             sigmas_init_array,
             accumvars,
             covars_per_unit,
-<<<<<<< HEAD
             rep_unit.partrans,
-=======
             unit_param_permutations,
->>>>>>> ea50105a
             M,
             a,
             J,
