from functools import partial
import jax
import jax.numpy as jnp
from jax import jit
from typing import Callable
from .internal_functions import _normalize_weights
from .internal_functions import _keys_helper
from .internal_functions import _resampler_thetas
from .internal_functions import _no_resampler_thetas
from .internal_functions import _geometric_cooling
from .parameter_trans import ParTrans, _pt_forward, _pt_inverse

_IDENTITY_PARTRANS = ParTrans(False, (), (), (), None, None)


def _mif_internal(
    theta: jax.Array,
    dt_array_extended: jax.Array,
    nstep_array: jax.Array,
    t0: float,
    times: jax.Array,
<<<<<<< HEAD
    ys: jax.Array,
    rinitializers: Callable,  # static
    rprocesses_interp: Callable,  # static
    dmeasures: Callable,  # static
=======
    ys_extended: jax.Array,
    ys_observed: jax.Array,
    rinitializers: Callable,
    rprocesses: Callable,
    dmeasures: Callable,
>>>>>>> ab43f8cf
    sigmas: float | jax.Array,
    sigmas_init: float | jax.Array,
    accumvars: jax.Array | None,
    covars_extended: jax.Array | None,
    partrans: ParTrans = _IDENTITY_PARTRANS,
    M: int = 1,
    a: float = 1.0,
    J: int = 1,
    thresh: float = 0.0,
    key: jax.Array | None = None,
) -> tuple[jax.Array, jax.Array]:
    times = times.astype(float)
    n_theta = theta.shape[-1]
    logliks = jnp.zeros(M)
    params = jnp.zeros((M, J, n_theta))

    params = jnp.concatenate([theta.reshape((1, J, n_theta)), params], axis=0)

    _perfilter_internal_2 = partial(
        _perfilter_internal,
        dt_array_extended=dt_array_extended,
        nstep_array=nstep_array,
        t0=t0,
        times=times,
        ys=ys,
        J=J,
        sigmas=sigmas,
        sigmas_init=sigmas_init,
        rinitializers=rinitializers,
        rprocesses_interp=rprocesses_interp,
        dmeasures=dmeasures,
        accumvars=accumvars,
        covars_extended=covars_extended,
        thresh=thresh,
        a=a,
        partrans=partrans,
    )

    (params, logliks, key) = jax.lax.fori_loop(
        lower=0,
        upper=M,
        body_fun=_perfilter_internal_2,
        init_val=(params, logliks, key),
    )
    return logliks, params


<<<<<<< HEAD
=======
_jit_mif_internal = jit(_mif_internal, static_argnums=(6, 7, 8, 13, 14, 16))

>>>>>>> ab43f8cf
_vmapped_mif_internal = jax.vmap(
    _mif_internal,
    in_axes=(1,) + (None,) * 17 + (0,),
)

_jv_mif_internal = jit(_vmapped_mif_internal, static_argnums=(6, 7, 8, 13, 14, 16))


def _perfilter_internal(
    m: int,
    inputs: tuple[jax.Array, jax.Array, jax.Array],
    dt_array_extended: jax.Array,
    nstep_array: jax.Array,
    t0: float,
    times: jax.Array,
    ys: jax.Array,
    J: int,
    sigmas: float | jax.Array,
    sigmas_init: float | jax.Array,
    rinitializers: Callable,
    rprocesses_interp: Callable,
    dmeasures: Callable,
    accumvars: jax.Array | None,
    covars_extended: jax.Array | None,
    thresh: float,
    a: float,
    partrans: ParTrans = _IDENTITY_PARTRANS,
):
    (params, logliks, key) = inputs
    thetas = _pt_forward(params[m], partrans)
    loglik = 0.0
    key, subkey = jax.random.split(key)
    sigmas_init_cooled = (
        _geometric_cooling(nt=0, m=m, ntimes=len(times), a=a) * sigmas_init
    )
    thetas = thetas + sigmas_init_cooled * jax.random.normal(
        shape=thetas.shape, key=subkey
    )

    key, keys = _keys_helper(key=key, J=J, covars=covars_extended)
    covars0 = None if covars_extended is None else covars_extended[0]
    thetas_nat0 = _pt_inverse(thetas, partrans)
    particlesF = rinitializers(thetas_nat0, keys, covars0, t0)

    norm_weights = jnp.log(jnp.ones(J) / J)
    counts = jnp.ones(J).astype(int)

    perfilter_helper_2 = partial(
        _perfilter_helper,
        dt_array_extended=dt_array_extended,
        nstep_array=nstep_array,
        times=times,
        ys=ys,
        rprocesses_interp=rprocesses_interp,
        dmeasures=dmeasures,
        sigmas=sigmas,
        accumvars=accumvars,
        covars_extended=covars_extended,
        thresh=thresh,
        m=m,
        a=a,
        partrans=partrans,
    )
    (t, particlesF, thetas, loglik, norm_weights, counts, key, t_idx) = (
        jax.lax.fori_loop(
            lower=0,
            upper=len(ys),
            body_fun=perfilter_helper_2,
            init_val=(t0, particlesF, thetas, loglik, norm_weights, counts, key, 0),
        )
    )

    logliks = logliks.at[m].set(-loglik)
    thetas_nat_end = _pt_inverse(thetas, partrans)
    params = params.at[m + 1].set(thetas_nat_end)
    return params, logliks, key


def _perfilter_helper(
    i: int,
    inputs: tuple[
        jax.Array,
        jax.Array,
        jax.Array,
        jax.Array,
        jax.Array,
        jax.Array,
        jax.Array,
        int,
    ],
    dt_array_extended: jax.Array,
    nstep_array: jax.Array,
    times: jax.Array,
    ys: jax.Array,
    rprocesses_interp: Callable,
    dmeasures: Callable,
    sigmas: float | jax.Array,
    accumvars: jax.Array | None,
    covars_extended: jax.Array | None,
    thresh: float,
    m: int,
    a: float,
    partrans: ParTrans = _IDENTITY_PARTRANS,
) -> tuple[
    jax.Array,
    jax.Array,
    jax.Array,
    jax.Array,
    jax.Array,
    jax.Array,
    jax.Array,
    int,
]:
<<<<<<< HEAD
    """
    Runs one iteration of the perturbed particle filtering algorithm.
    """
    (t, particlesF, thetas, loglik, norm_weights, counts, key, t_idx) = inputs
=======
    (t, particlesF, thetas, loglik, norm_weights, counts, key, obs_idx) = inputs
>>>>>>> ab43f8cf
    J = len(particlesF)

    sigmas_cooled = _geometric_cooling(nt=i, m=m, ntimes=len(times), a=a) * sigmas
    key, subkey = jax.random.split(key)
    thetas = thetas + sigmas_cooled * jnp.array(
        jax.random.normal(shape=thetas.shape, key=subkey)
    )

    key, keys = _keys_helper(key=key, J=J, covars=covars_extended)
<<<<<<< HEAD

    nstep = nstep_array[i].astype(int)

    particlesP, t_idx = rprocesses_interp(
        particlesF,
        thetas,
        keys,
        covars_extended,
        dt_array_extended,
        t,
        t_idx,
        nstep,
        accumvars,
    )
    t = times[i]

    covars_t = None if covars_extended is None else covars_extended[t_idx]

    measurements = jnp.nan_to_num(
        dmeasures(ys[i], particlesP, thetas, covars_t, t).squeeze(),
        nan=jnp.log(1e-18),
    )
    if len(measurements.shape) > 1:
        measurements = measurements.sum(axis=-1)

    weights = norm_weights + measurements
    norm_weights, loglik_t = _normalize_weights(weights)
    loglik = loglik + loglik_t

    oddr = jnp.exp(jnp.max(norm_weights)) / jnp.exp(jnp.min(norm_weights))
    key, subkey = jax.random.split(key)
    counts, particlesF, norm_weights, thetas = jax.lax.cond(
        oddr > thresh,
        _resampler_thetas,
        _no_resampler_thetas,
        *(counts, particlesP, norm_weights, thetas, subkey),
    )

    return (t, particlesF, thetas, loglik, norm_weights, counts, key, t_idx)


def _panel_mif_internal(
    shared_array: jax.Array,  # (n_shared, J)
    unit_array: jax.Array,  # (n_spec, J, U)
    dt_array_extended: jax.Array,
    nstep_array: jax.Array,
    t0: float,
    times: jax.Array,
    ys_per_unit: jax.Array,  # (U, T, ...)
    rinitializers: Callable,
    rprocesses_interp: Callable,
    dmeasures: Callable,
    sigmas: float | jax.Array,
    sigmas_init: float | jax.Array,
    accumvars: jax.Array | None,
    covars_per_unit: jax.Array | None,  # (U, ...) or None
    M: int,
    a: float,
    J: int,
    U: int,
    thresh: float,
    key: jax.Array,
) -> tuple[jax.Array, jax.Array, jax.Array, jax.Array, jax.Array]:
    """
    Fully JIT-compiled Panel IF2 across M iterations and U units.

    Returns
        shared_array_final: (n_shared, J)
        unit_array_final: (n_spec, J, U)
        shared_traces: (M+1, n_shared+1) where [:,0] is sum logLik per iter, [:,1:] are means
        unit_traces: (M+1, n_spec+1, U) where [:,0,:] is per-unit logLik per iter, [:,1:,:] are means
        unit_logliks: (U,) sum of logLik across M iterations
    """
    n_shared = shared_array.shape[0]
    n_spec = unit_array.shape[0]

    shared_traces = jnp.zeros((M + 1, n_shared + 1))
    unit_traces = jnp.zeros((M + 1, n_spec + 1, U))

    shared_means0 = jnp.where(
        n_shared > 0, jnp.mean(shared_array, axis=1), jnp.zeros((n_shared,))
    )
    unit_means0 = jnp.where(
        n_spec > 0, jnp.mean(unit_array, axis=1), jnp.zeros((n_spec, U))
    )
    shared_traces = shared_traces.at[0, 1:].set(shared_means0)
    shared_traces = shared_traces.at[0, 0].set(jnp.nan)
    unit_traces = unit_traces.at[0, 1:, :].set(unit_means0)
    unit_traces = unit_traces.at[0, 0, :].set(jnp.nan)

    unit_logliks = jnp.zeros((U,))

    def iter_body(m: int, carry):
        (
            shared_array_m,
            unit_array_m,
            shared_traces_m,
            unit_traces_m,
            unit_logliks_m,
            key_m,
        ) = carry

        sum_loglik_iter = 0.0

        def unit_body(u: int, inner_carry):
            (
                shared_array_u,
                unit_array_u,
                sum_loglik_u,
                unit_traces_u,
                unit_logliks_u,
                key_u,
            ) = inner_carry

            # Build per-unit thetas: (J, n_shared + n_spec)
            thetas_u = (
                jnp.concatenate([shared_array_u.T, unit_array_u[:, :, u].T], axis=1)
                if (n_shared + n_spec) > 0
                else jnp.zeros((J, 0))
            )

            key_u, subkey = jax.random.split(key_u)

            covars_u = None if covars_per_unit is None else covars_per_unit[u]

            sigmas_init_cooled = (
                _geometric_cooling(nt=0, m=m, ntimes=len(times), a=a) * sigmas_init
            )
            sigmas_cooled = (
                _geometric_cooling(nt=0, m=m, ntimes=len(times), a=a) * sigmas
            )

            nLL_u, updated_thetas_u = _mif_internal(
                thetas_u,
                dt_array_extended,
                nstep_array,
                t0,
                times,
                ys_per_unit[u],
                rinitializers,
                rprocesses_interp,
                dmeasures,
                sigmas_cooled,
                sigmas_init_cooled,
                accumvars,
                covars_u,
                1,
                a,
                J,
                thresh,
                subkey,
            )
            nLL_u = nLL_u[0]
            # skips initial parameters from output:
            updated_thetas_u = updated_thetas_u[1]

            # Split back into shared and specific
            def update_shared(ppm, ut):
                return ut[:, :n_shared].T

            def keep_shared(ppm, ut):
                return ppm

            def update_spec(ppa, ut):
                return ut[:, n_shared:].T

            def keep_spec(ppa, ut):
                return ppa[:, :, u]

            new_shared_array = jax.lax.cond(
                n_shared > 0,
                update_shared,
                keep_shared,
                *(shared_array_u, updated_thetas_u),
            )
            updated_spec_u = jax.lax.cond(
                n_spec > 0,
                update_spec,
                keep_spec,
                *(unit_array_u, updated_thetas_u),
            )
            unit_array_u = unit_array_u.at[:, :, u].set(updated_spec_u)
            shared_array_u = new_shared_array

            loglik_u = -nLL_u
            sum_loglik_u = sum_loglik_u + loglik_u
            unit_logliks_u = unit_logliks_u.at[u].add(loglik_u)
            unit_traces_u = unit_traces_u.at[m + 1, 0, u].set(loglik_u)

            return (
                shared_array_u,
                unit_array_u,
                sum_loglik_u,
                unit_traces_u,
                unit_logliks_u,
                key_u,
            )

        (
            shared_array_m,
            unit_array_m,
            sum_loglik_iter,
            unit_traces_m,
            unit_logliks_m,
            key_m,
        ) = jax.lax.fori_loop(
            0,
            U,
            unit_body,
            (
                shared_array_m,
                unit_array_m,
                sum_loglik_iter,
                unit_traces_m,
                unit_logliks_m,
                key_m,
            ),
=======
    covars_t = None if covars_extended is None else covars_extended[i]
    thetas_nat = _pt_inverse(thetas, partrans)
    particlesP = rprocesses(
        particlesF, thetas_nat, keys, covars_t, t, dt_array_extended[i]
    )
    t = t + dt_array_extended[i]

    def _with_observation(
        loglik, norm_weights, counts, thetas, key, obs_idx, t, dmeasures
    ):
        t = times[obs_idx]
        covars_t = None if covars_extended is None else covars_extended[i + 1]
        thetas_nat = _pt_inverse(thetas, partrans)
        measurements = jnp.nan_to_num(
            dmeasures(ys_extended[i], particlesP, thetas_nat, covars_t, t).squeeze(),
            nan=jnp.log(1e-18),
        )

        if len(measurements.shape) > 1:
            measurements = measurements.sum(axis=-1)

        weights = norm_weights + measurements
        norm_weights, loglik_t = _normalize_weights(weights)

        loglik = loglik + loglik_t
        oddr = jnp.exp(jnp.max(norm_weights)) / jnp.exp(jnp.min(norm_weights))
        key, subkey = jax.random.split(key)
        counts, particlesF, norm_weights, thetas = jax.lax.cond(
            oddr > thresh,
            _resampler_thetas,
            _no_resampler_thetas,
            *(counts, particlesP, norm_weights, thetas, subkey),
        )
        particlesF = jnp.where(
            accumvars is not None, particlesF.at[:, accumvars].set(0.0), particlesF
>>>>>>> ab43f8cf
        )

        shared_means = jnp.where(
            n_shared > 0, jnp.mean(shared_array_m, axis=1), jnp.zeros((n_shared,))
        )
        unit_means = jnp.where(
            n_spec > 0, jnp.mean(unit_array_m, axis=1), jnp.zeros((n_spec, U))
        )
        shared_traces_m = shared_traces_m.at[m + 1, 1:].set(shared_means)
        shared_traces_m = shared_traces_m.at[m + 1, 0].set(sum_loglik_iter)
        unit_traces_m = unit_traces_m.at[m + 1, 1:, :].set(unit_means)

        return (
            shared_array_m,
            unit_array_m,
            shared_traces_m,
            unit_traces_m,
            unit_logliks_m,
            key_m,
        )

    (
        shared_array,
        unit_array,
        shared_traces,
        unit_traces,
        unit_logliks,
        key,
    ) = jax.lax.fori_loop(
        0,
        M,
        iter_body,
        (shared_array, unit_array, shared_traces, unit_traces, unit_logliks, key),
    )

    return shared_array, unit_array, shared_traces, unit_traces, unit_logliks


_vmapped_panel_mif_internal = jax.vmap(
    _panel_mif_internal, in_axes=((0, 0) + (None,) * 17 + (0,))
)

_jv_panel_mif_internal = jit(
    _vmapped_panel_mif_internal,
    static_argnums=(
        7,  # rinitializers
        8,  # rprocesses_interp
        9,  # dmeasures
        14,  # M
        16,  # J
        17,  # U
    ),
)<|MERGE_RESOLUTION|>--- conflicted
+++ resolved
@@ -19,18 +19,10 @@
     nstep_array: jax.Array,
     t0: float,
     times: jax.Array,
-<<<<<<< HEAD
     ys: jax.Array,
     rinitializers: Callable,  # static
     rprocesses_interp: Callable,  # static
     dmeasures: Callable,  # static
-=======
-    ys_extended: jax.Array,
-    ys_observed: jax.Array,
-    rinitializers: Callable,
-    rprocesses: Callable,
-    dmeasures: Callable,
->>>>>>> ab43f8cf
     sigmas: float | jax.Array,
     sigmas_init: float | jax.Array,
     accumvars: jax.Array | None,
@@ -78,11 +70,6 @@
     return logliks, params
 
 
-<<<<<<< HEAD
-=======
-_jit_mif_internal = jit(_mif_internal, static_argnums=(6, 7, 8, 13, 14, 16))
-
->>>>>>> ab43f8cf
 _vmapped_mif_internal = jax.vmap(
     _mif_internal,
     in_axes=(1,) + (None,) * 17 + (0,),
@@ -196,14 +183,10 @@
     jax.Array,
     int,
 ]:
-<<<<<<< HEAD
     """
     Runs one iteration of the perturbed particle filtering algorithm.
     """
     (t, particlesF, thetas, loglik, norm_weights, counts, key, t_idx) = inputs
-=======
-    (t, particlesF, thetas, loglik, norm_weights, counts, key, obs_idx) = inputs
->>>>>>> ab43f8cf
     J = len(particlesF)
 
     sigmas_cooled = _geometric_cooling(nt=i, m=m, ntimes=len(times), a=a) * sigmas
@@ -213,7 +196,6 @@
     )
 
     key, keys = _keys_helper(key=key, J=J, covars=covars_extended)
-<<<<<<< HEAD
 
     nstep = nstep_array[i].astype(int)
 
@@ -431,43 +413,6 @@
                 unit_logliks_m,
                 key_m,
             ),
-=======
-    covars_t = None if covars_extended is None else covars_extended[i]
-    thetas_nat = _pt_inverse(thetas, partrans)
-    particlesP = rprocesses(
-        particlesF, thetas_nat, keys, covars_t, t, dt_array_extended[i]
-    )
-    t = t + dt_array_extended[i]
-
-    def _with_observation(
-        loglik, norm_weights, counts, thetas, key, obs_idx, t, dmeasures
-    ):
-        t = times[obs_idx]
-        covars_t = None if covars_extended is None else covars_extended[i + 1]
-        thetas_nat = _pt_inverse(thetas, partrans)
-        measurements = jnp.nan_to_num(
-            dmeasures(ys_extended[i], particlesP, thetas_nat, covars_t, t).squeeze(),
-            nan=jnp.log(1e-18),
-        )
-
-        if len(measurements.shape) > 1:
-            measurements = measurements.sum(axis=-1)
-
-        weights = norm_weights + measurements
-        norm_weights, loglik_t = _normalize_weights(weights)
-
-        loglik = loglik + loglik_t
-        oddr = jnp.exp(jnp.max(norm_weights)) / jnp.exp(jnp.min(norm_weights))
-        key, subkey = jax.random.split(key)
-        counts, particlesF, norm_weights, thetas = jax.lax.cond(
-            oddr > thresh,
-            _resampler_thetas,
-            _no_resampler_thetas,
-            *(counts, particlesP, norm_weights, thetas, subkey),
-        )
-        particlesF = jnp.where(
-            accumvars is not None, particlesF.at[:, accumvars].set(0.0), particlesF
->>>>>>> ab43f8cf
         )
 
         shared_means = jnp.where(
