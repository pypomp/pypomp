from functools import partial
import jax
import jax.numpy as jnp
from jax import jit
from typing import Callable
from .internal_functions import _normalize_weights
from .internal_functions import _keys_helper
from .internal_functions import _resampler_thetas
from .internal_functions import _no_resampler_thetas
from .internal_functions import _geometric_cooling
from .parameter_trans import ParTrans, _pt_forward, _pt_inverse

_IDENTITY_PARTRANS = ParTrans(False, (), (), (), None, None)


def _mif_internal(
    theta: jax.Array,
    dt_array_extended: jax.Array,
    t0: float,
    times: jax.Array,
    ys_extended: jax.Array,
    ys_observed: jax.Array,
    rinitializers: Callable,
    rprocesses: Callable,
    dmeasures: Callable,
    sigmas: float | jax.Array,
    sigmas_init: float | jax.Array,
    accumvars: jax.Array | None,
    covars_extended: jax.Array | None,
    partrans: ParTrans = _IDENTITY_PARTRANS,
    M: int = 1,
    a: float = 1.0,
    J: int = 1,
    thresh: float = 0.0,
    key: jax.Array | None = None,
) -> tuple[jax.Array, jax.Array]:
    times = times.astype(float)
    n_theta = theta.shape[-1]
    logliks = jnp.zeros(M)
    params = jnp.zeros((M, J, n_theta))

    params = jnp.concatenate([theta.reshape((1, J, n_theta)), params], axis=0)

    _perfilter_internal_2 = partial(
        _perfilter_internal,
        dt_array_extended=dt_array_extended,
        t0=t0,
        times=times,
        ys_extended=ys_extended,
        ys_observed=ys_observed,
        J=J,
        sigmas=sigmas,
        sigmas_init=sigmas_init,
        rinitializers=rinitializers,
        rprocesses=rprocesses,
        dmeasures=dmeasures,
        accumvars=accumvars,
        covars_extended=covars_extended,
        thresh=thresh,
        a=a,
        partrans=partrans,
    )

    (params, logliks, key) = jax.lax.fori_loop(
        lower=0,
        upper=M,
        body_fun=_perfilter_internal_2,
        init_val=(params, logliks, key),
    )
    return logliks, params


_jit_mif_internal = jit(_mif_internal, static_argnums=(6, 7, 8, 13, 14, 16))

_vmapped_mif_internal = jax.vmap(
    _mif_internal,
    in_axes=(1,) + (None,) * 17 + (0,),
)

_jv_mif_internal = jit(_vmapped_mif_internal, static_argnums=(6, 7, 8, 13, 14, 16))


def _perfilter_internal(
    m: int,
    inputs: tuple[jax.Array, jax.Array, jax.Array],
    dt_array_extended: jax.Array,
    t0: float,
    times: jax.Array,
    ys_extended: jax.Array,
    ys_observed: jax.Array,
    J: int,
    sigmas: float | jax.Array,
    sigmas_init: float | jax.Array,
    rinitializers: Callable,
    rprocesses: Callable,
    dmeasures: Callable,
    accumvars: jax.Array | None,
    covars_extended: jax.Array | None,
    thresh: float,
    a: float,
    partrans: ParTrans = _IDENTITY_PARTRANS,
):
    (params, logliks, key) = inputs
    thetas = _pt_forward(params[m], partrans)
    loglik = 0.0
    key, subkey = jax.random.split(key)
    sigmas_init_cooled = (
        _geometric_cooling(nt=0, m=m, ntimes=len(times), a=a) * sigmas_init
    )
    thetas = thetas + sigmas_init_cooled * jax.random.normal(
        shape=thetas.shape, key=subkey
    )

    key, keys = _keys_helper(key=key, J=J, covars=covars_extended)
    covars0 = None if covars_extended is None else covars_extended[0]
    thetas_nat0 = _pt_inverse(thetas, partrans)
    particlesF = rinitializers(thetas_nat0, keys, covars0, t0)

    norm_weights = jnp.log(jnp.ones(J) / J)
    counts = jnp.ones(J).astype(int)

    perfilter_helper_2 = partial(
        _perfilter_helper,
        dt_array_extended=dt_array_extended,
        times=times,
        ys_extended=ys_extended,
        ys_observed=ys_observed,
        rprocesses=rprocesses,
        dmeasures=dmeasures,
        sigmas=sigmas,
        accumvars=accumvars,
        covars_extended=covars_extended,
        thresh=thresh,
        m=m,
        a=a,
        partrans=partrans,
    )
    (t, particlesF, thetas, loglik, norm_weights, counts, key, obs_idx) = (
        jax.lax.fori_loop(
            lower=0,
            upper=len(ys_extended),
            body_fun=perfilter_helper_2,
            init_val=(t0, particlesF, thetas, loglik, norm_weights, counts, key, 0),
        )
    )

<<<<<<< HEAD
    logliks = logliks.at[m + 1].set(-loglik)
    thetas_nat_end = _pt_inverse(thetas, partrans)
    params = params.at[m + 1].set(thetas_nat_end)
=======
    logliks = logliks.at[m].set(-loglik)
    params = params.at[m + 1].set(thetas)
>>>>>>> 448a71fb
    return params, logliks, key


def _perfilter_helper(
    i: int,
    inputs: tuple[
        jax.Array,
        jax.Array,
        jax.Array,
        jax.Array,
        jax.Array,
        jax.Array,
        jax.Array,
        int,
    ],
    dt_array_extended: jax.Array,
    times: jax.Array,
    ys_extended: jax.Array,
    ys_observed: jax.Array,
    rprocesses: Callable,
    dmeasures: Callable,
    sigmas: float | jax.Array,
    accumvars: jax.Array | None,
    covars_extended: jax.Array | None,
    thresh: float,
    m: int,
    a: float,
    partrans: ParTrans = _IDENTITY_PARTRANS,
) -> tuple[
    jax.Array,
    jax.Array,
    jax.Array,
    jax.Array,
    jax.Array,
    jax.Array,
    jax.Array,
    int,
]:
    (t, particlesF, thetas, loglik, norm_weights, counts, key, obs_idx) = inputs
    J = len(particlesF)

    def _perturb_thetas(thetas, key):
        sigmas_cooled = (
            _geometric_cooling(nt=obs_idx, m=m, ntimes=len(times), a=a) * sigmas
        )
        key, subkey = jax.random.split(key)
        thetas = thetas + sigmas_cooled * jnp.array(
            jax.random.normal(shape=thetas.shape, key=subkey)
        )
        return thetas, key

    time_interval_begins = jnp.logical_or(i == 0, ys_observed[i - 1])
    thetas, key = jax.lax.cond(
        time_interval_begins,
        _perturb_thetas,
        lambda thetas, key: (thetas, key),
        *(thetas, key),
    )

    key, keys = _keys_helper(key=key, J=J, covars=covars_extended)
    covars_t = None if covars_extended is None else covars_extended[i]
    thetas_nat = _pt_inverse(thetas, partrans)
    particlesP = rprocesses(
        particlesF, thetas_nat, keys, covars_t, t, dt_array_extended[i]
    )
    t = t + dt_array_extended[i]

    def _with_observation(
        loglik, norm_weights, counts, thetas, key, obs_idx, t, dmeasures
    ):
        t = times[obs_idx]
        covars_t = None if covars_extended is None else covars_extended[i + 1]
        thetas_nat = _pt_inverse(thetas, partrans)
        measurements = jnp.nan_to_num(
            dmeasures(ys_extended[i], particlesP, thetas_nat, covars_t, t).squeeze(),
            nan=jnp.log(1e-18),
        )

        if len(measurements.shape) > 1:
            measurements = measurements.sum(axis=-1)

        weights = norm_weights + measurements
        norm_weights, loglik_t = _normalize_weights(weights)

        loglik = loglik + loglik_t
        oddr = jnp.exp(jnp.max(norm_weights)) / jnp.exp(jnp.min(norm_weights))
        key, subkey = jax.random.split(key)
        counts, particlesF, norm_weights, thetas = jax.lax.cond(
            oddr > thresh,
            _resampler_thetas,
            _no_resampler_thetas,
            *(counts, particlesP, norm_weights, thetas, subkey),
        )
        particlesF = jnp.where(
            accumvars is not None, particlesF.at[:, accumvars].set(0.0), particlesF
        )
        obs_idx = obs_idx + 1
        return (particlesF, loglik, norm_weights, counts, thetas, key, obs_idx, t)

    def _without_observation(loglik, norm_weights, counts, thetas, key, obs_idx, t):
        return (particlesP, loglik, norm_weights, counts, thetas, key, obs_idx, t)

    _with_observation_partial = partial(_with_observation, dmeasures=dmeasures)

    particles, loglik, norm_weights, counts, thetas, key, obs_idx, t = jax.lax.cond(
        ys_observed[i],
        _with_observation_partial,
        _without_observation,
        *(loglik, norm_weights, counts, thetas, key, obs_idx, t),
    )

    return (t, particles, thetas, loglik, norm_weights, counts, key, obs_idx)<|MERGE_RESOLUTION|>--- conflicted
+++ resolved
@@ -144,14 +144,9 @@
         )
     )
 
-<<<<<<< HEAD
-    logliks = logliks.at[m + 1].set(-loglik)
+    logliks = logliks.at[m].set(-loglik)
     thetas_nat_end = _pt_inverse(thetas, partrans)
     params = params.at[m + 1].set(thetas_nat_end)
-=======
-    logliks = logliks.at[m].set(-loglik)
-    params = params.at[m + 1].set(thetas)
->>>>>>> 448a71fb
     return params, logliks, key
 
 
