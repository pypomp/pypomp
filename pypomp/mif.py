--- conflicted
+++ resolved
@@ -45,17 +45,9 @@
     """
     times = times.astype(float)
     n_theta = theta.shape[-1]
-<<<<<<< HEAD
-    logliks = jnp.zeros(M)
-    params = jnp.zeros((M, J, n_theta))
-
-    # Row 0 holds the initial parameters (natural scale)
-    params = jnp.concatenate([theta.reshape((1, J, n_theta)), params], axis=0)
-=======
     logliks_M = jnp.zeros(M)
     thetas_MJd = jnp.zeros((M, J, n_theta))
     thetas_MJd = jnp.concatenate([theta.reshape((1, J, n_theta)), thetas_MJd], axis=0)
->>>>>>> ea50105a
 
     _perfilter_internal_2 = partial(
         _perfilter_internal,
@@ -118,23 +110,14 @@
     covars_extended: jax.Array | None,
     thresh: float,
     a: float,
-<<<<<<< HEAD
     # NOTE: internal functions should not rely on defaults; pass partrans explicitly.
     partrans: ParTrans,
-):
-=======
 ) -> tuple[jax.Array, jax.Array, jax.Array]:
->>>>>>> ea50105a
     """
     One IF2 iteration: run a perturbed particle filter once over the observation times.
     """
-<<<<<<< HEAD
-    (params, logliks, key) = inputs
-    thetas = params[m]  # natural scale
-=======
     (thetas_MJd, logliks_M, key) = inputs
     thetas_Jd = thetas_MJd[m]
->>>>>>> ea50105a
     loglik = 0.0
 
     # ---- Initial perturbation on the estimation scale ----
@@ -142,15 +125,9 @@
     sigmas_init_cooled = (
         _geometric_cooling(nt=0, m=m, ntimes=len(times), a=a) * sigmas_init
     )
-<<<<<<< HEAD
-    z0 = _pt_forward(thetas, partrans)
+    z0 = _pt_forward(thetas_Jd, partrans)
     z0 = z0 + sigmas_init_cooled * jax.random.normal(shape=z0.shape, key=subkey)
-    thetas = _pt_inverse(z0, partrans)  # map back to natural scale
-=======
-    thetas_Jd = thetas_Jd + sigmas_init_cooled * jax.random.normal(
-        shape=thetas_Jd.shape, key=subkey
-    )
->>>>>>> ea50105a
+    thetas_Jd  = _pt_inverse(z0, partrans)  # map back to natural scale
 
     key, keys = _keys_helper(key=key, J=J, covars=covars_extended)
     covars0 = None if covars_extended is None else covars_extended[0]
@@ -193,15 +170,9 @@
         )
     )
 
-<<<<<<< HEAD
-    logliks = logliks.at[m].set(-loglik)
-    params = params.at[m + 1].set(thetas)  # store in natural scale
-    return params, logliks, key
-=======
     logliks_M = logliks_M.at[m].set(-loglik)
     thetas_MJd = thetas_MJd.at[m + 1].set(thetas_Jd)
     return thetas_MJd, logliks_M, key
->>>>>>> ea50105a
 
 
 def _perfilter_helper(
@@ -250,15 +221,9 @@
     # ---- At the start of the interval: perturb parameters on the estimation scale ----
     sigmas_cooled = _geometric_cooling(nt=i, m=m, ntimes=len(times), a=a) * sigmas
     key, subkey = jax.random.split(key)
-<<<<<<< HEAD
-    z = _pt_forward(thetas, partrans)
+    z = _pt_forward(thetas_Jd, partrans)
     z = z + sigmas_cooled * jnp.array(jax.random.normal(shape=z.shape, key=subkey))
-    thetas = _pt_inverse(z, partrans)  # map back to natural scale for rproc/dmeas
-=======
-    thetas_Jd = thetas_Jd + sigmas_cooled * jnp.array(
-        jax.random.normal(shape=thetas_Jd.shape, key=subkey)
-    )
->>>>>>> ea50105a
+    thetas_Jd = _pt_inverse(z, partrans)  # map back to natural scale for rproc/dmeas
 
     key, keys = _keys_helper(key=key, J=J, covars=covars_extended)
 
@@ -320,12 +285,8 @@
     sigmas_init: float | jax.Array,
     accumvars: jax.Array | None,
     covars_per_unit: jax.Array | None,  # (U, ...) or None
-<<<<<<< HEAD
-    # NOTE: internal functions should not rely on defaults; pass partrans explicitly.
-    partrans: ParTrans,
-=======
+    partrans: ParTrans,  
     unit_param_permutations: jax.Array,  # (U, n_params)
->>>>>>> ea50105a
     M: int,
     a: float,
     J: int,
@@ -337,21 +298,10 @@
     Fully JIT-compiled Panel IF2 across M iterations and U units.
 
     Returns
-<<<<<<< HEAD
-    -------
-    shared_array_final : (n_shared, J)
-    unit_array_final   : (n_spec, J, U)
-    shared_traces      : (M+1, n_shared+1); [:,0] is the sum of per-unit logLik in iteration m,
-                         [:,1:] are means of shared parameters across particles.
-    unit_traces        : (M+1, n_spec+1, U); [:,0,:] is per-unit logLik, [:,1:,:] are means of
-                         unit-specific parameters across particles.
-    unit_logliks       : (U,) sum of per-unit logLik across M iterations.
-=======
         shared_array_final: (n_shared, J)
         unit_array_final: (n_spec, J, U)
         shared_traces: (M+1, n_shared+1) where [:,0] is sum logLik per iter, [:,1:] are means
         unit_traces: (M+1, n_spec+1, U) where [:,0,:] is per-unit logLik per iter, [:,1:,:] are means
->>>>>>> ea50105a
     """
     n_shared = shared_array.shape[0]
     n_spec = unit_array.shape[0]
@@ -527,28 +477,12 @@
 
 
 _vmapped_panel_mif_internal = jax.vmap(
-<<<<<<< HEAD
-    _panel_mif_internal,
-    in_axes=((0, 0) + (None,) * 18 + (0,)),  # 21 args in total: 2*(0) + 18*None + 1*(0)
-=======
-    _panel_mif_internal, in_axes=((0, 0) + (None,) * 18 + (0,))
->>>>>>> ea50105a
+    _panel_mif_internal, in_axes=((0, 0) + (None,) * 19 + (0,))
 )
 
 # static arg indices (0-based):
 # 7=rinitializers, 8=rprocesses_interp, 9=dmeasures, 14=partrans, 15=M, 17=J, 18=U
 _jv_panel_mif_internal = jit(
     _vmapped_panel_mif_internal,
-<<<<<<< HEAD
-    static_argnums=(7, 8, 9, 14, 15, 17, 18),
-=======
-    static_argnums=(
-        7,  # rinitializers
-        8,  # rprocesses_interp
-        9,  # dmeasures
-        15,  # M
-        17,  # J
-        18,  # U
-    ),
->>>>>>> ea50105a
+    static_argnums=(7, 8, 9, 14, 16, 18, 19),
 )