[project]
name = "pypomp"
<<<<<<< HEAD
version = "0.1.0"
=======
version = "0.0.14"
>>>>>>> c7dda665
authors = [
    { name = "The pypomp core developer team", email = "pypomp-org@umich.edu" }
]
description = "Modeling and inference using partially observed Markov process (POMP) models"
readme = "README.md"
requires-python = ">=3.10"
classifiers = [
    "Programming Language :: Python :: 3",
    "License :: OSI Approved :: MIT License",
    "Operating System :: OS Independent",
]

[project.urls]
Homepage = "https://github.com/pypomp/pypomp"
Issues = "https://github.com/pypomp/pypomp/issues"

[build-system]
requires = ["hatchling"]
build-backend = "hatchling.build"

[tool.ruff]
ignore = ["E741"]<|MERGE_RESOLUTION|>--- conflicted
+++ resolved
@@ -1,10 +1,8 @@
 [project]
 name = "pypomp"
-<<<<<<< HEAD
+
 version = "0.1.0"
-=======
-version = "0.0.14"
->>>>>>> c7dda665
+
 authors = [
     { name = "The pypomp core developer team", email = "pypomp-org@umich.edu" }
 ]
