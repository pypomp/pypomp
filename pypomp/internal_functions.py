"""
This module implements internal functions for POMP models.
"""

import numpy as np
import jax
import jax.numpy as jnp


# TODO remove this function, as covars should always be dim 2
def _keys_helper(
    key: jax.Array, J: int, covars: jax.Array | None
) -> tuple[jax.Array, jax.Array]:
    """
    This function is a helper for generating random keys for resampling in the
    particle filtering algorithms.
    """
    if covars is not None and len(covars.shape) > 2:
        key, *keys = jax.random.split(key, num=J * covars.shape[1] + 1)
        keys = jnp.array(keys).reshape(J, covars.shape[1], 2).astype(jnp.uint32)
    else:
        key, *keys = jax.random.split(key, num=J + 1)
        keys = jnp.array(keys)
    return key, keys


def _resample(norm_weights: jax.Array, subkey: jax.Array) -> jax.Array:
    """
    Systematic resampling method based on input normalized weights.

    Args:
        norm_weights (array-like): The array containing the logarithm of
            normalized weights.
        subkey (jax.random.PRNGKey): The random key for sampling.

    Returns:
        array-like: An array containing the resampled indices from the
            systematic resampling given the input normalized weights.
    """
    J = norm_weights.shape[-1]
    unifs = (jax.random.uniform(key=subkey) + jnp.arange(J)) / J
    csum = jnp.cumsum(jnp.exp(norm_weights))
    counts = jnp.repeat(
        jnp.arange(J),
        jnp.histogram(
            unifs, bins=jnp.pad(csum / csum[-1], pad_width=(1, 0)), density=False
        )[0].astype(int),
        total_repeat_length=J,
    )
    return counts


def _normalize_weights(weights: jax.Array) -> tuple[jax.Array, jax.Array]:
    """
    Acquires the normalized log-weights and calculates the log-likelihood.

    Args:
        weights (array-like): Logarithm of unnormalized weights.

    Returns:
        tuple: A tuple containing:
            - norm_weights (jax.Array): The normalized log-weights.
            - loglik_t (jax.Array): The log of the sum of all particle likelihoods,
                when the weights are associate with particles, which is
                equivalent to the total log-likelihood under the specific
                assumptions.
    """
    mw = jnp.max(weights)
    loglik_t = mw + jnp.log(jnp.nansum(jnp.exp(weights - mw)))
    norm_weights = weights - loglik_t
    return norm_weights, loglik_t


def _resampler(
    counts: jax.Array, particlesP: jax.Array, norm_weights: jax.Array, subkey: jax.Array
) -> tuple[jax.Array, jax.Array, jax.Array]:
    """
    Resamples the particles based on the weighted resampling rule determined by
    norm_weights and the original particles generated from the previous
    prediction.

    Args:
        counts (array-like): Indices of the resampled particles from a previous
            resampling procedure.
        particlesP (array-like): The original particles before resampling
            generated from a prediction procedure.
        norm_weights (array-like): The normalized log-weights of the particles.
        subkey (jax.random.PRNGKey): The random key for sampling.

    Returns:
        tuple: A tuple containing:
            - counts (array-like): The indices of the resampled particles after
                the latest resampling.
            - particlesF (array-like): The particles after resampling generated
                from the filtering procedure.
            - norm_weights (array-like): The normalized log-weights of the
                resampled particles.
    """
    J = norm_weights.shape[-1]
    counts = _resample(norm_weights, subkey=subkey)
    particlesF = particlesP[counts]
    norm_weights = (
        norm_weights[counts] - jax.lax.stop_gradient(norm_weights[counts]) - jnp.log(J)
    )
    return counts, particlesF, norm_weights


def _no_resampler(
    counts: jax.Array, particlesP: jax.Array, norm_weights: jax.Array, subkey: jax.Array
) -> tuple[jax.Array, jax.Array, jax.Array]:
    """
    Obtains the original input arguments without resampling.
    """
    return counts, particlesP, norm_weights


def _resampler_thetas(
    counts: jax.Array,
    particlesP: jax.Array,
    norm_weights: jax.Array,
    thetas: jax.Array,
    subkey: jax.Array,
) -> tuple[jax.Array, jax.Array, jax.Array, jax.Array]:
    """
    Resamples the particles for perturbed particle filtering method, with their
    corresponding parameters also resampled

    Args:
        counts (array-like): Indices of the resampled particles from a previous
            resampling procedure.
        particlesP (array-like): The original particles before resampling
            generated from a prediction procedure.
        norm_weights (array-like): The normalized log-weights of the particles.
        thetas (array-like): Perturbed parameters associated with the particles.
        subkey (jax.random.PRNGKey): The random key for sampling.

    Returns:
        tuple: A tuple containing:
            - counts (array-like): The indices of the resampled particles after
                the latest resampling.
            - particlesF (array-like): The particles after resampling generated
                from the filtering procedure.
            - norm_weights (array-like): The normalized log-weights of the
                resampled particles.
            - thetasF (array-like): The perturbed parameters corresponding to
                the latest perturbed particles (particlesF).
    """
    J = norm_weights.shape[-1]
    counts = _resample(norm_weights, subkey=subkey)
    particlesF = particlesP[counts]
    norm_weights = (
        norm_weights[counts] - jax.lax.stop_gradient(norm_weights[counts]) - jnp.log(J)
    )
    thetasF = thetas[counts]
    return counts, particlesF, norm_weights, thetasF


def _no_resampler_thetas(
    counts: jax.Array,
    particlesP: jax.Array,
    norm_weights: jax.Array,
    thetas: jax.Array,
    subkey: jax.Array,
) -> tuple[jax.Array, jax.Array, jax.Array, jax.Array]:
    """
    Obtains the original input arguments without resampling for perturbed
    filtering method.
    """
    return counts, particlesP, norm_weights, thetas


def _num_fixedstep_steps(
    t1: float, t2: float, dt: float | None, nstep: int
) -> tuple[int, float]:
    """
    Calculate the number of steps and the step size for a fixed number of steps.
    """
    return nstep, (t2 - t1) / nstep


def _num_euler_steps(
    t1: float, t2: float, dt: float, nstep: int | None
) -> tuple[np.ndarray, np.ndarray]:
    """
    Calculate the number of steps and the step size for a given time step size.
    """
    tol = np.sqrt(np.finfo(float).eps)

<<<<<<< HEAD
    nstep2 = jnp.ceil((t2 - t1) / dt / (1 + tol)).astype(int) 
=======
    nstep2 = np.ceil((t2 - t1) / dt / (1 + tol)).astype(int)
>>>>>>> 92cdc569
    dt2 = (t2 - t1) / nstep2

    check1 = t1 + dt >= t2
    nstep2 = np.where(check1, 1, nstep2)
    dt2 = np.where(check1, t2 - t1, dt2)

    check2 = t1 >= t2
    nstep2 = np.where(check2, 0, nstep2)
    dt2 = np.where(check2, 0.0, dt2)

    return nstep2, dt2


<<<<<<< HEAD
def _interp_covars(
    t: float | jax.Array,
    ctimes: jax.Array | None,
    covars: jax.Array | None,
    order: str = "linear",
) -> jax.Array | None:
    """
    Interpolate covariates.

    Args:
        t (float | jax.Array): Time point at which to interpolate the covariates.
            Can be a single float or an array containing one time point.
        ctimes (jax.Array | None): Array of time points for which covariates are
            available. Must be sorted in ascending order.
        covars (jax.Array | None): Array of covariate values corresponding to ctimes.
            Shape should be (len(ctimes), n_covars) where n_covars is the number of covariates.
        order (str, optional): Interpolation method. Currently only 'linear' is
            supported. Defaults to 'linear'.

    Returns:
        jax.Array | None: The interpolated covariates at time t. Returns None if either
            ctimes or covars is None. Shape is (n_covars,).

    Note:
        This function assumes that ctimes is sorted in ascending order. If t is outside
        the range of ctimes, the nearest available covariate value will be used.
    """
    # TODO: Add constant interpolation
    if (covars is None) | (ctimes is None):
        return None
    else:
        assert ctimes is not None
        assert covars is not None
        upper_index = jnp.searchsorted(ctimes, t, side="left") 
        lower_index = upper_index - 1
        return (
            covars[lower_index]
            + (covars[upper_index] - covars[lower_index])
            * (t - ctimes[lower_index])
            / (ctimes[upper_index] - ctimes[lower_index]) 
        ).ravel() 


=======
>>>>>>> 92cdc569
def _calc_steps(
    times0: np.ndarray, dt: float | None, nstep: int | None
) -> tuple[np.ndarray, np.ndarray]:
    """
    Calculate the number of steps and the step size for each time interval.
    """
    if dt is not None and nstep is not None:
        raise ValueError("Only nstep or dt can be provided, not both")
    if dt is not None:
        num_step_func = _num_euler_steps
        dt = float(dt)
    elif nstep is not None:
        num_step_func = _num_fixedstep_steps
        nstep = int(nstep)
    else:
        raise ValueError("Either dt or nstep must be provided")

    nintervals = len(times0) - 1
    nstep_array = np.zeros(nintervals, dtype=int)
    dt_array = np.zeros(nintervals, dtype=float)
    for i in range(nintervals):
        nstep, dt = num_step_func(float(times0[i]), float(times0[i + 1]), dt, nstep)  # type: ignore
        nstep_array[i] = nstep
        dt_array[i] = dt
    return nstep_array, dt_array


def _calc_ys_extended(
    ys: np.ndarray,
    nstep_array: np.ndarray,
) -> tuple[np.ndarray, np.ndarray]:
    """
    Calculate the exact values of the observations at the given time points.
    """
    n_obs, n_cols = ys.shape
    total_steps = np.sum(nstep_array)
    ys_extended = np.full((total_steps, n_cols), np.nan, dtype=float)
    ys_observed = np.full((total_steps,), False, dtype=bool)
    idx = 0
    for i in range(n_obs):
        idx += nstep_array[i]
        ys_extended[idx - 1] = ys[i]
        ys_observed[idx - 1] = True

    return ys_extended, ys_observed


def _interp_covars(
    t: float | np.ndarray,
    ctimes: np.ndarray | None,
    covars: np.ndarray | None,
    order: str = "linear",
) -> np.ndarray | None:
    """
    Interpolate covariates with numpy.
    """
    # TODO: Add constant interpolation
    if (covars is None) | (ctimes is None):
        return None
    else:
        assert ctimes is not None
        assert covars is not None
        upper_index = np.searchsorted(ctimes, t, side="left")
        lower_index = upper_index - 1
        return (
            covars[lower_index]
            + (covars[upper_index] - covars[lower_index])
            * (t - ctimes[lower_index])
            / (ctimes[upper_index] - ctimes[lower_index])
        ).ravel() 


def _calc_interp_covars(
    times0: np.ndarray,
    ctimes: np.ndarray | None,
    covars: np.ndarray | None,
    nstep_array: np.ndarray,
    dt_array: np.ndarray,
    nintervals: int,
    order: str = "linear",
) -> np.ndarray | None:
    """
    Precompute the interpolated covariates for a given set of time points.

    Returns:
        np.ndarray | None: The interpolated covariates for a given set of time points.
            Shape is (times, max_nstep, ncovars). Returns None if covars or ctimes is
            None.
    """
    if covars is None or ctimes is None:
        return None

    # TODO: optimize this function
    total_steps = np.sum(nstep_array)
    interp_covars_array = np.full(
        (total_steps + 1, covars.shape[1]),
        fill_value=np.nan,
    )
    idx = 0
    for i in range(nintervals):
        for j in range(nstep_array[i]):
            interp_covars_array[idx, :] = _interp_covars(
                times0[i] + j * dt_array[i],
                ctimes,
                covars,
                order,
            )
            idx += 1
    interp_covars_array[idx, :] = _interp_covars(times0[-1], ctimes, covars, order)
    return interp_covars_array


def _calc_ys_covars(
    t0: float,
    times: np.ndarray,
    ys: np.ndarray,
    ctimes: np.ndarray | None,
    covars: np.ndarray | None,
    dt: float | None,
    nstep: int | None,
    order: str = "linear",
) -> tuple[jax.Array, jax.Array, jax.Array | None, jax.Array]:
    """
    Construct extended ys and covars arrays.
    """
    times0 = np.concatenate((np.array([t0]), times))
    nstep_array, dt_array = _calc_steps(times0, dt, nstep)
    nintervals = len(nstep_array)

    interp_covars_array = _calc_interp_covars(
        times0, ctimes, covars, nstep_array, dt_array, nintervals, order
    )

    ys_extended, ys_observed = _calc_ys_extended(ys, nstep_array)

    dt_array_extended = np.repeat(dt_array, nstep_array)

    if covars is not None and ctimes is not None:
        assert interp_covars_array is not None
        assert interp_covars_array.shape[0] == dt_array_extended.shape[0] + 1

    return (
        jnp.array(ys_extended),
        jnp.array(ys_observed),
        None if interp_covars_array is None else jnp.array(interp_covars_array),
        jnp.array(dt_array_extended),
    )


def _geometric_cooling(nt: int, m: int, ntimes: int, a: float) -> float:
    """
    Calculate geometric cooling parameters for mif.

    Args:
        nt (int): Current time step
        m (int): Current iteration
        ntimes (int): Total number of time steps
        a (float): Amount to cool over 50 iterations

    Returns:
        float: The fraction to cool sigmas and sigmas_init by.
    """
    factor = a ** (1 / 50)
    alpha = factor ** (nt / ntimes + m - 1)
    return alpha<|MERGE_RESOLUTION|>--- conflicted
+++ resolved
@@ -186,11 +186,7 @@
     """
     tol = np.sqrt(np.finfo(float).eps)
 
-<<<<<<< HEAD
-    nstep2 = jnp.ceil((t2 - t1) / dt / (1 + tol)).astype(int) 
-=======
     nstep2 = np.ceil((t2 - t1) / dt / (1 + tol)).astype(int)
->>>>>>> 92cdc569
     dt2 = (t2 - t1) / nstep2
 
     check1 = t1 + dt >= t2
@@ -204,52 +200,6 @@
     return nstep2, dt2
 
 
-<<<<<<< HEAD
-def _interp_covars(
-    t: float | jax.Array,
-    ctimes: jax.Array | None,
-    covars: jax.Array | None,
-    order: str = "linear",
-) -> jax.Array | None:
-    """
-    Interpolate covariates.
-
-    Args:
-        t (float | jax.Array): Time point at which to interpolate the covariates.
-            Can be a single float or an array containing one time point.
-        ctimes (jax.Array | None): Array of time points for which covariates are
-            available. Must be sorted in ascending order.
-        covars (jax.Array | None): Array of covariate values corresponding to ctimes.
-            Shape should be (len(ctimes), n_covars) where n_covars is the number of covariates.
-        order (str, optional): Interpolation method. Currently only 'linear' is
-            supported. Defaults to 'linear'.
-
-    Returns:
-        jax.Array | None: The interpolated covariates at time t. Returns None if either
-            ctimes or covars is None. Shape is (n_covars,).
-
-    Note:
-        This function assumes that ctimes is sorted in ascending order. If t is outside
-        the range of ctimes, the nearest available covariate value will be used.
-    """
-    # TODO: Add constant interpolation
-    if (covars is None) | (ctimes is None):
-        return None
-    else:
-        assert ctimes is not None
-        assert covars is not None
-        upper_index = jnp.searchsorted(ctimes, t, side="left") 
-        lower_index = upper_index - 1
-        return (
-            covars[lower_index]
-            + (covars[upper_index] - covars[lower_index])
-            * (t - ctimes[lower_index])
-            / (ctimes[upper_index] - ctimes[lower_index]) 
-        ).ravel() 
-
-
-=======
->>>>>>> 92cdc569
 def _calc_steps(
     times0: np.ndarray, dt: float | None, nstep: int | None
 ) -> tuple[np.ndarray, np.ndarray]:
