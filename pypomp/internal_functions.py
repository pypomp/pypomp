"""
This module implements internal functions for POMP models.
"""
from functools import partial
import jax
import jax.numpy as jnp
import numpy as np
from jax import jit
# from tensorflow_probability.substrates import jax as tfp
from tqdm import tqdm

# tfd = tfp.distributions
# tfb = tfp.bijectors
# tfpk = tfp.math.psd_kernels

'''resampling functions'''

def _keys_helper(key, J, covars):
    """
    This function is a helper for generating random keys for resampling in the
    particle filtering algorithms. 
    """
    if covars is not None and len(covars.shape) > 2:
        key, *keys = jax.random.split(key, num=J * covars.shape[1] + 1)
        keys = jnp.array(keys).reshape(J, covars.shape[1], 2).astype(jnp.uint32)
    else:
        key, *keys = jax.random.split(key, num=J + 1)
        keys = jnp.array(keys)
    return key, keys

def _rinits_internal(rinit, thetas, J, covars):
    """
    Simulator for the initial-state distribution, specifically for the perturbed
    particle filtering method.

    Args:
        rinit (function): Simulator for the initial-state distribution for the 
            unperturbed particle filtering method.
        thetas (array-like): Array of parameters used in the likelihood-based 
            inference.
        J (int): The number of particles.
        covars (array-like or None): Covariates or None if not applicable.

    Returns:
        array-like: The simulated initial latent states.
    """
    return rinit(thetas[0], len(thetas), covars)


def _resample(norm_weights, subkey):
    """
    Systematic resampling method based on input normalized weights.

    Args:
        norm_weights (array-like): The array containing the logarithm of 
            normalized weights.
        subkey (jax.random.PRNGKey): The random key for sampling.

    Returns:
        array-like: An array containing the resampled indices from the 
            systematic resampling given the input normalized weights.
    """
    J = norm_weights.shape[-1]
    unifs = (jax.random.uniform(key=subkey) + jnp.arange(J)) / J
    csum = jnp.cumsum(jnp.exp(norm_weights))
    counts = jnp.repeat(
        jnp.arange(J),
        jnp.histogram(
            unifs,
            bins=jnp.pad(csum / csum[-1], pad_width=(1, 0)),
            density=False
        )[0].astype(int),
        total_repeat_length=J
    )
    return counts


def _normalize_weights(weights):
    """
    Acquires the normalized log-weights and calculates the log-likelihood.

    Args:
        weights (array-like): Logarithm of unnormalized weights.

    Returns:
        tuple: A tuple containing:
            - norm_weights (array-like): The normalized log-weights.
            - loglik_t (float): The log of the sum of all particle likelihoods, 
                when the weights are associate with particles, which is 
                equivalent to the total log-likelihood under the specific 
                assumptions.
    """
    mw = jnp.max(weights)
    loglik_t = mw + jnp.log(jnp.nansum(jnp.exp(weights - mw)))
    norm_weights = weights - loglik_t
    return norm_weights, loglik_t


def _resampler(counts, particlesP, norm_weights, subkey):
    """
    Resamples the particles based on the weighted resampling rule determined by 
    norm_weights and the original particles generated from the previous 
    prediction.

    Args:
        counts (array-like): Indices of the resampled particles from a previous 
            resampling procedure.
        particlesP (array-like): The original particles before resampling 
            generated from a prediction procedure.
        norm_weights (array-like): The normalized log-weights of the particles.
        subkey (jax.random.PRNGKey): The random key for sampling.

    Returns:
        tuple: A tuple containing:
            - counts (array-like): The indices of the resampled particles after 
                the latest resampling.
            - particlesF (array-like): The particles after resampling generated 
                from the filtering procedure.
            - norm_weights (array-like): The normalized log-weights of the 
                resampled particles.
    """
    J = norm_weights.shape[-1]
    counts = _resample(norm_weights, subkey=subkey)
    particlesF = particlesP[counts]
    norm_weights = (
        norm_weights[counts]
        - jax.lax.stop_gradient(norm_weights[counts])
        - jnp.log(J)
    )
    return counts, particlesF, norm_weights


def _no_resampler(counts, particlesP, norm_weights, subkey):
    """
    Obtains the original input arguments without resampling.

    Args:
        counts (array-like): Indices of the resampled particles from a previous 
            resampling procedure.
        particlesP (array-like): The original particles before resampling 
            generated from a prediction procedure.
        norm_weights (array-like): The normalized log-weights of the particles.
        subkey (jax.random.PRNGKey): The random key for sampling. This is not
            used in this function, but is included to maintain the same
            arguments as _resampler().

    Returns:
        tuple: A tuple containing:
            - counts (array-like): The indices of the particles, unchanged.
            - particlesP (array-like): The original particles, unchanged.
            - norm_weights (array-like): The normalized log-weights, unchanged.
    """
    return counts, particlesP, norm_weights


def _resampler_thetas(counts, particlesP, norm_weights, thetas, subkey):
    """
    Resamples the particles for perturbed particle filtering method, with their 
    corresponding parameters also resampled 
    
    Args:
        counts (array-like): Indices of the resampled particles from a previous 
            resampling procedure.
        particlesP (array-like): The original particles before resampling 
            generated from a prediction procedure.
        norm_weights (array-like): The normalized log-weights of the particles.
        thetas (array-like): Perturbed parameters associated with the particles.
        subkey (jax.random.PRNGKey): The random key for sampling.

    Returns:
        tuple: A tuple containing:
            - counts (array-like): The indices of the resampled particles after 
                the latest resampling.
            - particlesF (array-like): The particles after resampling generated 
                from the filtering procedure.
            - norm_weights (array-like): The normalized log-weights of the 
                resampled particles.
            - thetasF (array-like): The perturbed parameters corresponding to 
                the latest perturbed particles (particlesF).
    """
    J = norm_weights.shape[-1]
    counts = _resample(norm_weights, subkey=subkey)
    particlesF = particlesP[counts]
    norm_weights = (
        norm_weights[counts]
        - jax.lax.stop_gradient(norm_weights[counts])
        - jnp.log(J)
    )
    thetasF = thetas[counts]
    return counts, particlesF, norm_weights, thetasF


def _no_resampler_thetas(counts, particlesP, norm_weights, thetas, subkey):
    """
    Obtains the original input arguments without resampling for perturbed 
    filtering method.

    Args:
        counts (array-like): Indices of the resampled particles from a previous 
            resampling procedure.
        particlesP (array-like): The original particles before resampling 
            generated from a prediction procedure.
        norm_weights (array-like): The normalized log-weights of the particles.
        thetas (array-like): Perturbed parameters associated with the particles.
        subkey (jax.random.PRNGKey): The random key for sampling. This is not
            used in this function, but is included to maintain the same
            arguments as _resampler_thetas().

    Returns:
        tuple: A tuple containing:
            - counts (array-like): The indices of the particles, unchanged.
            - particlesP (array-like): The original particles, unchanged.
            - norm_weights (array-like): The normalized log-weights, unchanged.
            - thetas (array-like): The perturbed parameters, unchanged.
    """
    return counts, particlesP, norm_weights, thetas


'''internal filtering functions - pt.1'''


def _mop_helper(t, inputs, rprocess, dmeasure):
    """
    Helper functions for MOP algorithm, which conducts a single iteration of 
    filtering and is called in function 'mop_internal'.

   Args:
        t (int): The current iteration index representing the time
        inputs (list): A list containing the following elements:
            - particlesF (array-like): The particles from the previous filtering
                procedure.
            - theta (array-like): Parameters involved in the POMP model.
            - covars (array-like or None): Covariates or None if not applicable.
            - loglik (float): The accumulated log-likelihood value.
            - weightsF (array-like): The weights of the particles after the 
                previous filtering procedure.
            - counts (array-like): Indices of particles after resampling.
            - ys (array-like): The entire measurement array.
            - alpha (float): Discount factor.
            - key (jax.random.PRNGKey): The random key for sampling.
        rprocess (function): Simulator procedure for the process model.
        dmeasure (function): Density evaluation for the measurement model.

    Returns:
        list: A list containing updated inputs for next iteration.
            - particlesF (array-like): The updated filtering particles.
            - theta (array-like): Parameters involved in the POMP model.
            - covars (array-like or None):  Covariates or None if not applicable.
            - loglik (float): The updated accumulated log-likelihood value.
            - weightsF (array-like): The updated weights of the particles after 
                the latest iteration.
            - counts (array-like): The updated indices of particles after 
                resampling.
            - ys (array-like): The entire measurement array.
            - alpha (float): Discount factor.
            - key (jax.random.PRNGKey): The updated random key for sampling.
    """
    particlesF, theta, covars, loglik, weightsF, counts, ys, alpha, key = inputs
    J = len(particlesF)
    
    key, keys = _keys_helper(key=key, J=J, covars=covars)

    weightsP = alpha * weightsF 

    if covars is not None:
        particlesP = rprocess(particlesF, theta, keys, covars)
    else:
        particlesP = rprocess(particlesF, theta, keys, None)

    measurements = dmeasure(ys[t], particlesP, theta)
    if len(measurements.shape) > 1:
        measurements = measurements.sum(axis=-1)

    loglik += (jax.scipy.special.logsumexp(weightsP + measurements)
               - jax.scipy.special.logsumexp(weightsP)) 
    # test different, logsumexp - source code (floating point arithmetic issue) 
    # make a little note in the code, discuss it in the quant test about the small difference
    # logsumexp source code

    (
        norm_weights, loglik_phi_t
    ) = _normalize_weights(jax.lax.stop_gradient(measurements))

    key, subkey = jax.random.split(key)
    (
        counts, particlesF, norm_weightsF
    ) = _resampler(counts, particlesP, norm_weights, subkey=subkey)

    weightsF = (
        weightsP + measurements - jax.lax.stop_gradient(measurements)
    )[counts]

    return [particlesF, theta, covars, loglik, weightsF, counts, ys, alpha, key]


@partial(jit, static_argnums=(2, 3, 4, 5))
def _mop_internal(
    theta, ys, J, rinit, rprocess, dmeasure, covars=None, alpha=0.97, key=None
):
    """
    Internal functions for MOP algorithm, which calls function 'mop_helper' 
    iteratively.

    Args:
        theta (array-like): Parameters involved in the POMP model.
        ys (array-like): The measurement array.
        J (int): The number of particles.
        rinit (function): Simulator for the initial-state distribution.
        rprocess (function): Simulator for the process model.
        dmeasure (function): Density evaluation for the measurement model.
        covars (array-like, optional): Covariates or None if not applicable. 
            Defaults to None.
        alpha (float, optional): Discount factor. Defaults to 0.97.
        key (jax.random.PRNGKey, optional): The random key. Defaults to None.

    Returns:
        float: Negative log-likelihood value.
    """
    #if key is None:
        #key = jax.random.PRNGKey(np.random.choice(int(1e18)))

    particlesF = rinit(theta, J, covars=covars)
    weightsF = jnp.log(jnp.ones(J) / J)
    counts = jnp.ones(J).astype(int)
    loglik = 0

    mop_helper_2 = partial(_mop_helper, rprocess=rprocess, dmeasure=dmeasure)

    (
        particlesF, theta, covars, loglik, weightsF, counts, ys, alpha, key
    ) = jax.lax.fori_loop(lower=0, upper=len(ys), body_fun=mop_helper_2,
        init_val=[
            particlesF, theta, covars, loglik, weightsF, counts, ys, alpha, key
        ]
    )

    return -loglik


@partial(jit, static_argnums=(2, 3, 4, 5))
def _mop_internal_mean(
    theta, ys, J, rinit, rprocess, dmeasure, covars=None, alpha=0.97, key=None
):
    """
    Internal functions for calculating the mean result using MOP algorithm 
    across the measurements.

    Args:
        theta (array-like): Parameters involved in the POMP model.
        ys (array-like): The measurement array.
        J (int): The number of particles.
        rinit (function): simulator for the initial-state distribution.
        rprocess (function): simulator for the process model.
        dmeasure (function): density evaluation for the measurement model.
        covars (array-like, optional): Covariates or None if not applicable. 
            Defaults to None.
        alpha (float, optional): Discount factor. Defaults to 0.97.
        key (jax.random.PRNGKey, optional): The random key. Defaults to None.

    Returns:
        float: The mean of negative log-likelihood value across the 
            measurements.
    """
    return _mop_internal(
        theta, ys, J, rinit, rprocess, dmeasure, covars, alpha, key
    ) / len(ys)


def _pfilter_helper(t, inputs, rprocess, dmeasure):
    """
    Helper functions for particle filtering algorithm in POMP, which conducts a 
    single iteration of filtering and is called in function 'pfilter_internal'.

    Args:
        t (int): The current iteration index representing the time.
        inputs (list): A list containing the following elements:
            - particlesF (array-like): The particles from the previous filtering
                procedure.
            - theta (array-like): Parameters involved in the POMP model.
            - covars (array-like or None): Covariates or None if not applicable.
            - loglik (float): The accumulated log-likelihood value.
            - norm_weights (array-like): The previous normalized weights.
            - counts (array-like): Indices of particles after resampling.
            - ys (array-like): The entire measurement array.
            - thresh (float): Threshold value to determine whether to resample 
                particles.
            - key (jax.random.PRNGKey): The random key for sampling.
        rprocess (function): Simulator procedure for the process model.
        dmeasure (function): Density evaluation for the measurement model.

    Returns:
        list: A list containing updated inputs for next iteration.
            - particlesF (array-like): The updated filtering particles.
            - theta (array-like): Parameters involved in the POMP model.
            - covars (array-like or None):  Covariates or None if not 
                applicable.
            - loglik (float): The updated accumulated log-likelihood value.
            - norm_weights (array-like): The updated normalized weights of the 
                particles after the latest iteration.
            - counts (array-like): The updated indices of particles after 
                resampling.
            - ys (array-like): The entire measurement array.
            - thresh (float): Threshold value to determine whether to resample 
                particles.
            - key (jax.random.PRNGKey): The updated random key for sampling.
    """
    (
        particlesF, theta, covars, loglik, norm_weights, counts, ys, thresh, key
    ) = inputs
    J = len(particlesF)

    key, keys = _keys_helper(key=key, J=J, covars=covars)

    if covars is not None:
        particlesP = rprocess(particlesF, theta, keys, covars)  # if t>0 else particlesF
    else:
        particlesP = rprocess(particlesF, theta, keys, None)

    measurements = dmeasure(ys[t], particlesP, theta)
    if len(measurements.shape) > 1:
        measurements = measurements.sum(axis=-1)

    weights = norm_weights + measurements

    norm_weights, loglik_t = _normalize_weights(weights)
    loglik += loglik_t

    oddr = jnp.exp(jnp.max(norm_weights)) / jnp.exp(jnp.min(norm_weights))
    key, subkey = jax.random.split(key)
    counts, particlesF, norm_weights = jax.lax.cond(
        oddr > thresh,
        _resampler,
        _no_resampler,
        counts, particlesP, norm_weights, subkey
    )

    return [particlesF, theta, covars, loglik, 
            norm_weights, counts, ys, thresh, key]


@partial(jit, static_argnums=(2, 3, 4, 5))
def _pfilter_internal(
    theta, ys, J, rinit, rprocess, dmeasure, covars=None, thresh=100, key=None
):
    """
    Internal functions for particle filtering algorithm, which calls function 
    'pfilter_helper' iteratively.

    Args:
        theta (array-like): Parameters involved in the POMP model.
        ys (array-like): The measurement array.
        J (int): The number of particles.
        rinit (function): simulator for the initial-state distribution.
        rprocess (function): simulator for the process model.
        dmeasure (function): density evaluation for the measurement model.
        covars (array-like, optional): Covariates or None if not applicable. 
            Defaults to None.
        thresh (float, optional): Threshold value to determine whether to 
            resample particles. Defaults to 100.
        key (jax.random.PRNGKey, optional): The random key. Defaults to None.

    Returns:
        float: Negative log-likelihood value
    """
    #if key is None:
        #key = jax.random.PRNGKey(np.random.choice(int(1e18)))

    particlesF = rinit(theta, J, covars=covars)
    norm_weights = jnp.log(jnp.ones(J) / J)
    counts = jnp.ones(J).astype(int)
    loglik = 0

    pfilter_helper_2 = partial(_pfilter_helper, 
        rprocess=rprocess, dmeasure=dmeasure
    )
    particlesF, theta, covars, loglik, norm_weights, counts, ys, thresh, key \
    = jax.lax.fori_loop(lower=0, upper=len(ys), body_fun=pfilter_helper_2,
        init_val=[particlesF, theta, covars, loglik, 
                  norm_weights, counts, ys, thresh, key]
    )

    return -loglik


@partial(jit, static_argnums=(2, 3, 4, 5))
def _pfilter_internal_mean(
    theta, ys, J, rinit, rprocess, dmeasure, covars=None, thresh=100, key=None
):
    """
    Internal functions for calculating the mean result using particle filtering 
    algorithm across the measurements.

    Args:
        theta (array-like): Parameters involved in the POMP model.
        ys (array-like): The measurement array.
        J (int): The number of particles.
        rinit (function): Simulator for the initial-state distribution.
        rprocess (function): Simulator for the process model.
        dmeasure (function): Density evaluation for the measurement model.
        covars (array-like, optional): Covariates or None if not applicable. 
            Defaults to None.
        thresh (float, optional): Threshold value to determine whether to 
            resample particles. Defaults to 100.
        key (jax.random.PRNGKey, optional): The random key. Defaults to None.

    Returns:
        float: The mean of negative log-likelihood value across the 
            measurements.
    """
    return _pfilter_internal(
        theta, ys, J, rinit, rprocess, dmeasure, covars, thresh, key
    )/len(ys)


def _perfilter_helper(t, inputs, rprocesses, dmeasures):
    """
    Helper functions for perturbed particle filtering algorithm, which conducts 
    a single iteration of filtering and is called in function 
    'perfilter_internal'.

    Args:
        t (int): The current iteration index representing the time.
        inputs (list): A list containing the following elements:
            - particlesF (array-like): The particles from the previous filtering 
                procedure.
            - thetas (array-like): Perturbed parameters involved in the POMP 
                model.
            - sigmas (float): Perturbed factor.
            - covars (array-like or None): Covariates or None if not applicable.
            - loglik (float): The accumulated log-likelihood value.
            - norm_weights (array-like): The previous normalized weights.
            - counts (array-like): Indices of particles after resampling.
            - ys (array-like): The entire measurement array.
            - thresh (float): Threshold value to determine whether to resample 
                particles.
            - key (jax.random.PRNGKey): The random key for sampling.
        rprocesses (function): Simulator procedure for the process model.
        dmeasures (function): Density evaluation for the measurement model.

    Returns:
        list: A list containing updated inputs for next iteration.
            - particlesF (array-like): The updated filtering particles.
            - thetas (array-like): Updated perturbed parameters involved in the 
                POMP model.
            - sigmas (float): Perturbed factor.
            - covars (array-like or None):  Covariates or None if not 
                applicable.
            - loglik (float): The updated accumulated log-likelihood value.
            - norm_weights (array-like): The updated normalized weights of the 
                particles after the latest iteration.
            - counts (array-like): The updated indices of particles after 
                resampling.
            - ys (array-like): The entire measurement array.
            - thresh (float): Threshold value to determine whether to resample 
                particles.
            - key (jax.random.PRNGKey): The updated random key for sampling.
    """
    (
        particlesF, thetas, sigmas, covars, loglik, norm_weights, counts, ys,
        thresh, key
    ) = inputs
    J = len(particlesF)

    key, keys = _keys_helper(key=key, J=J, covars=covars)
    
    key, subkey = jax.random.split(key)
    thetas += sigmas * jnp.array(jax.random.normal(
        shape=thetas.shape, key=subkey
    ))

    # Get prediction particles
    # r processes: particleF and thetas are both vectorized (J times)
    if covars is not None:
        particlesP = rprocesses(particlesF, thetas, keys, covars)  # if t>0 else particlesF
    else:
        particlesP = rprocesses(particlesF, thetas, keys, None)  # if t>0 else particlesF

    measurements = jnp.nan_to_num(
        dmeasures(ys[t], particlesP, thetas).squeeze(),
        nan=jnp.log(1e-18)
    )  # shape (Np,)

    if len(measurements.shape) > 1:
        measurements = measurements.sum(axis=-1)

    weights = norm_weights + measurements
    norm_weights, loglik_t = _normalize_weights(weights)

    loglik += loglik_t
    oddr = jnp.exp(jnp.max(norm_weights)) / jnp.exp(jnp.min(norm_weights))
    key, subkey = jax.random.split(key)
    counts, particlesF, norm_weights, thetas = jax.lax.cond(
        oddr > thresh,
        _resampler_thetas,
        _no_resampler_thetas,
        counts, particlesP, norm_weights, thetas, subkey
    )

    return [particlesF, thetas, sigmas, covars, loglik, 
            norm_weights, counts, ys, thresh, key]


@partial(jit, static_argnums=(2, 4, 5, 6, 7))
def _perfilter_internal(
    theta, ys, J, sigmas, rinit, rprocesses, dmeasures, ndim, covars=None, 
    thresh=100, key=None
):
    """
    Internal functions for perturbed particle filtering algorithm, which calls 
    function 'perfilter_helper' iteratively.

    Args:
        theta (array-like): Parameters involved in the POMP model
        ys (array-like): The measurement array
        J (int): The number of particles
        sigmas (float): Perturbed factor
        rinit (function): Simulator for the initial-state distribution
        rprocesses (function): Simulator for the process model
        dmeasures (function): Density evaluation for the measurement model
        ndim (int): The number of dimensions of theta before perturbation
        covars (array-like, optional): Covariates or None if not applicable. 
            Defaults to None.
        thresh (float, optional): Threshold value to determine whether to 
            resample particles. Defaults to 100.
        key (jax.random.PRNGKey, optional): The random key. Defaults to None.

    Returns:
        tuple: A tuple containing:
        - Negative log-likelihood value.
        - An updated perturbed array of parameters.
    """
    loglik = 0
    key, subkey = jax.random.split(key)
    thetas = theta + sigmas * jax.random.normal(
        shape = (J,) + theta.shape[-ndim:], key = subkey
    )
    particlesF = _rinits_internal(rinit, thetas, 1, covars=covars)
    norm_weights = jnp.log(jnp.ones(J) / J)
    counts = jnp.ones(J).astype(int)
    #if key is None:
        #key = jax.random.PRNGKey(np.random.choice(int(1e18)))
    perfilter_helper_2 = partial(
        _perfilter_helper, rprocesses=rprocesses, dmeasures=dmeasures
    )
    (
        particlesF, thetas, sigmas, covars, loglik, norm_weights, counts, ys,
        thresh, key 
    ) = jax.lax.fori_loop(lower=0, upper=len(ys), body_fun=perfilter_helper_2,
        init_val=[particlesF, thetas, sigmas, covars, loglik, norm_weights, 
                  counts, ys, thresh, key]
    )

    return -loglik, thetas


@partial(jit, static_argnums=(2, 4, 5, 6, 7))
def _perfilter_internal_mean(
    theta, ys, J, sigmas, rinit, rprocesses, dmeasures, ndim, 
    covars=None, thresh=100, key=None
):
    """
    Internal functions for calculating the mean result using perturbed particle 
    filtering algorithm across the measurements.

    Args:
        theta (array-like): Parameters involved in the POMP model
        ys (array-like): The measurement array
        J (int): The number of particles
        sigmas (float): Perturbed factor
        rinit (function): Simulator for the initial-state distribution
        rprocesses (function): Simulator for the process model
        dmeasures (function): Density evaluation for the measurement model
        ndim (int): The number of dimensions of theta before perturbation
        covars (array-like, optional): Covariates or None if not applicable. 
            Defaults to None.
        thresh (float, optional): Threshold value to determine whether to 
            resample particles. Defaults to 100.
        key (jax.random.PRNGKey, optional): The random key. Defaults to None.

    Returns:
        tuple: A tuple containing:
        - Mean of negative log-likelihood value across the measurements
        - An updated array of parameters.
    """
    value, thetas = _perfilter_internal(
        theta, ys, J, sigmas, rinit, rprocesses, dmeasures, ndim, covars, 
        thresh, key
    )
    return value/len(ys), thetas


<<<<<<< HEAD
=======
def _pfilter_helper_pf(t, inputs, rprocess, dmeasure):
    """
    Helper functions for particle filtering algorithm with weight equalization 
    in POMP, which conducts a single iteration of filtering and is called in 
    function 'pfilter_pf_internal'.

    Args:
        t (int): The current iteration index representing the time.
        inputs (list): A list containing the following elements:
            - particlesF (array-like): The particles from the previous filtering
                procedure.
            - theta (array-like): Parameters involved in the POMP model.
            - covars (array-like or None): Covariates or None if not applicable.
            - loglik (float): The accumulated log-likelihood value.
            - norm_weights (array-like): The previous normalized weights.
            - counts (array-like): Indices of particles after resampling.
            - ys (array-like): The entire measurement array.
            - thresh (float): Threshold value to determine whether to resample 
                particles.
            - key (jax.random.PRNGKey): The random key for sampling.
        rprocess (function): Simulator procedure for the process model.
        dmeasure (function): Density evaluation for the measurement model.

    Returns:
        list: A list containing updated inputs for next iteration.
            - particlesF (array-like): The updated filtering particles.
            - theta (array-like): Parameters involved in the POMP model.
            - covars (array-like or None):  Covariates or None if not 
                applicable.
            - loglik (float): The updated accumulated log-likelihood value.
            - norm_weights (array-like): The updated normalized weights of the 
                particles after the latest iteration (weight equalization).
            - counts (array-like): The updated indices of particles after 
                resampling.
            - ys (array-like): The entire measurement array.
            - thresh (float): Threshold value to determine whether to resample 
                particles.
            - key (jax.random.PRNGKey): The updated random key for sampling.
    """
    particlesF, theta, covars, loglik, norm_weights, counts, ys, thresh, key \
        = inputs
    J = len(particlesF)

    key, keys = _keys_helper(key=key, J=J, covars=covars)

    if covars is not None:
        particlesP = rprocess(particlesF, theta, keys, covars)  # if t>0 else particlesF
    else:
        particlesP = rprocess(particlesF, theta, keys, None)

    measurements = dmeasure(ys[t], particlesP, theta)
    if len(measurements.shape) > 1:
        measurements = measurements.sum(axis=-1)

    weights = norm_weights + measurements

    norm_weights, loglik_t = _normalize_weights(weights)
    loglik += loglik_t

    oddr = jnp.exp(jnp.max(norm_weights)) / jnp.exp(jnp.min(norm_weights))
    key, subkey = jax.random.split(key)
    counts, particlesF, norm_weights = jax.lax.cond(
        oddr > thresh,
        _resampler_pf,
        _no_resampler,
        counts, particlesP, norm_weights, subkey
    )

    return [particlesF, theta, covars, loglik, 
            norm_weights, counts, ys, thresh, key]


@partial(jit, static_argnums=(2, 3, 4, 5))
def _pfilter_pf_internal(
    theta, ys, J, rinit, rprocess, dmeasure, covars=None, thresh=100, key=None
):
    """
    Internal functions for calculating the mean result using particle filtering 
    algorithm with weight equalization across the measurements, which calls 
    function 'pfilter_pf_helper()' iteratively.

    Args:
        theta (array-like): Parameters involved in the POMP model.
        ys (array-like): The measurement array.
        J (int): The number of particles.
        rinit (function): Simulator for the initial-state distribution.
        rprocess (function): Simulator for the process model.
        dmeasure (function): Density evaluation for the measurement model.
        covars (array-like, optional): Covariates or None if not applicable. 
            Defaults to None.
        thresh (float, optional): Threshold value to determine whether to 
            resample particles. Defaults to 100.
        key (jax.random.PRNGKey, optional): The random key. Defaults to None.

    Returns:
        float: The mean of negative log-likelihood value across the 
            measurements.
    """
    #if key is None:
        #key = jax.random.PRNGKey(np.random.choice(int(1e18)))

    particlesF = rinit(theta, J, covars=covars)
    norm_weights = jnp.log(jnp.ones(J) / J)
    counts = jnp.ones(J).astype(int)
    loglik = 0

    pfilter_pf_helper_2 = partial(_pfilter_helper_pf, 
        rprocess=rprocess, dmeasure=dmeasure
    )

    particlesF, theta, covars, loglik, norm_weights, counts, ys, thresh, key \
    = jax.lax.fori_loop(lower=0, upper=len(ys), body_fun=pfilter_pf_helper_2,
        init_val=[particlesF, theta, covars, loglik, norm_weights, counts, ys, 
                  thresh, key]
    )

    return -loglik / len(ys)


>>>>>>> 54fdcf10
'''gradient functions'''


def _line_search(
    obj, curr_obj, pt, grad, direction, k=1, eta=0.9, xi=10, tau=10, c=0.1, 
    frac=0.5, stoch=False
):
    """
    Conducts line search algorithm to determine the step size under stochastic 
    Quasi-Newton methods. The implentation of the algorithm refers to 
    https://arxiv.org/pdf/1909.01238.pdf.

    Args:
        obj (function): The objective function aiming to minimize
        curr_obj (float): The value of the objective function at the current 
            point.
        pt (array-like): The array containing current parameter values.
        grad (array-like): The gradient of the objective function at the current
            point.
        direction (array-like): The direction to update the parameters.
        k (int, optional): Iteration index. Defaults to 1.
        eta (float, optional): Initial step size. Defaults to 0.9.
        xi (int, optional): Reduction limit. Defaults to 10.
        tau (int, optional): The maximum number of iterations. Defaults to 10.
        c (float, optional): The user-defined Armijo condition constant. 
            Defaults to 0.1.
        frac (float, optional): The fact. Defaults to 0.5.
        stoch (bool, optional): Boolean argument controlling whether to adjust 
            the initial step size. Defaults to False.

    Returns:
        float: optimal step size
    """
    itn = 0
    eta = min([eta, xi / k]) if stoch else eta  # if stoch is false, do not change
    next_obj = obj(pt + eta * direction)
    # check whether the new point(new_obj)satisfies the stochastic Armijo condition
    # if not, repeat until the condition is met
    # previous: grad.T @ direction
    while (
        next_obj > curr_obj + eta * c * jnp.sum(grad * direction)
        or jnp.isnan(next_obj)
    ):
        eta *= frac
        itn += 1
        if itn > tau:
            break
    return eta


@partial(jit, static_argnums=(2, 3, 4, 5))
def _jgrad(
    theta_ests, ys, J, rinit, rprocess, dmeasure, covars, thresh, key=None
):
    """
    calculates the gradient of a mean particle filter objective (function 
    'pfilter_internal_mean') w.r.t. the current estimated parameter value using 
    JAX's automatic differentiation.

    Args:
        theta_ests (array-like): Estimated parameter
        ys (array-like): The measurements
        J (int): Number of particles
        rinit (function): Simulator for the initial-state distribution
        rprocess (function): Simulator for the process model
        dmeasure (function): Density evaluation for the measurement model
        covars (array-like): Covariates or None if not applicable 
        thresh (float): Threshold value to determine whether to resample 
            particles. 
        key (jax.random.PRNGKey, optional): The random key. Defaults to None.

    Returns:
        array-like: the gradient of the pfilter_internal_mean function w.r.t. 
            theta_ests.
    """
    return jax.grad(_pfilter_internal_mean)(
        theta_ests, ys, J, rinit, rprocess, dmeasure, 
        covars=covars, thresh=thresh, key=key
    )


@partial(jit, static_argnums=(2, 3, 4, 5))
def _jvg(
    theta_ests, ys, J, rinit, rprocess, dmeasure, covars, thresh, key=None
):
    """
    Calculates the both the value and gradient of a mean particle filter 
    objective (function 'pfilter_internal_mean') w.r.t. the current estimated 
    parameter value using JAX's automatic differentiation.

    Args:
        theta_ests (array-like): Estimated parameter.
        ys (array-like): The measurements.
        J (int): Number of particles.
        rinit (function): Simulator for the initial-state distribution.
        rprocess (function): Simulator for the process model.
        dmeasure (function): Density evaluation for the measurement model.
        covars (array-like): Covariates or None if not applicable.
        thresh (float): Threshold value to determine whether to resample 
            particles. 
        key (jax.random.PRNGKey, optional): The random key. Defaults to None.

    Returns:
        tuple: A tuple containing:
        - The mean of negative log-likelihood value across the measurements 
            using pfilter_internal_mean function.
        - The gradient of the function pfilter_internal_mean function w.r.t. 
            theta_ests.
    """
    return jax.value_and_grad(_pfilter_internal_mean)(
        theta_ests, ys, J, rinit, rprocess, dmeasure, 
        covars=covars, thresh=thresh, key=key
    )


@partial(jit, static_argnums=(2, 3, 4, 5))
def _jgrad_mop(
    theta_ests, ys, J, rinit, rprocess, dmeasure, covars, alpha=0.97, key=None
):
    """
    Calculates the gradient of a mean MOP objective (function 
    'mop_internal_mean') w.r.t. the current estimated parameter value using 
    JAX's automatic differentiation.

    Args:
        theta_ests (array-like): Estimated parameter.
        ys (array-like): The measurements.
        J (int): Number of particles.
        rinit (function): Simulator for the initial-state distribution.
        rprocess (function): Simulator for the process model.
        dmeasure (function): Density evaluation for the measurement model.
        covars (array-like): Covariates or None if not applicable.
        alpha (float, optional): Discount factor. Defaults to 0.97.
        key (jax.random.PRNGKey, optional): The random key. Defaults to None.

    Returns:
        array-like: the gradient of the mop_internal_mean function w.r.t. 
            theta_ests.
    """
    return jax.grad(_mop_internal_mean)(
        theta_ests, ys, J, rinit, rprocess, dmeasure, 
        covars=covars, alpha=alpha, key=key
    )


@partial(jit, static_argnums=(2, 3, 4, 5))
def _jvg_mop(
    theta_ests, ys, J, rinit, rprocess, dmeasure, covars, alpha=0.97, key=None
):
    """
    calculates the both the value and gradient of a mean MOP objective (function 
    'mop_internal_mean') w.r.t. the current estimated parameter value using 
    JAX's automatic differentiation.

    Args:
        theta_ests (array-like): Estimated parameter.
        ys (array-like): The measurements.
        J (int): Number of particles.
        rinit (function): Simulator for the initial-state distribution.
        rprocess (function): Simulator for the process model.
        dmeasure (function): Density evaluation for the measurement model.
        covars (array-like): Covariates or None if not applicable.
        alpha (float, optional): Discount factor. Defaults to 0.97.
        key (jax.random.PRNGKey, optional): The random key. Defaults to None.

    Returns:
        tuple: A tuple containing:
        - The mean of negative log-likelihood value across the measurements 
            using mop_internal_mean function.
        - The gradient of the function mop_internal_mean function w.r.t. 
            theta_ests.
    """
    return jax.value_and_grad(_mop_internal_mean)(
        theta_ests, ys, J, rinit, rprocess, dmeasure,
        covars=covars, alpha=alpha, key=key
    )


@partial(jit, static_argnums=(2, 3, 4, 5))
def _jhess(
    theta_ests, ys, J, rinit, rprocess, dmeasure, covars, thresh, key=None
):
    """
    calculates the Hessian matrix of a mean particle filter objective (function 
    'pfilter_internal_mean') w.r.t. the current estimated parameter value using 
    JAX's automatic differentiation.

    Args:
        theta_ests (array-like): Estimated parameter.
        ys (array-like): The measurements.
        J (int): Number of particles.
        rinit (function): Simulator for the initial-state distribution.
        rprocess (function): Simulator for the process model.
        dmeasure (function): Density evaluation for the measurement model.
        covars (array-like): Covariates or None if not applicable.
        thresh (float): Threshold value to determine whether to resample 
            particles. 
        key (jax.random.PRNGKey, optional): The random key. Defaults to None.

    Returns:
        array-like: the Hessian matrix of the pfilter_internal_mean function 
            w.r.t. theta_ests.
    """
    return jax.hessian(_pfilter_internal_mean)(
        theta_ests, ys, J, rinit, rprocess, dmeasure,
        covars=covars, thresh=thresh, key=key
    )


# get the hessian matrix from mop
@partial(jit, static_argnums=(2, 3, 4, 5))
def _jhess_mop(
    theta_ests, ys, J, rinit, rprocess, dmeasure, covars, alpha, key=None
):
    """
    calculates the Hessian matrix of a mean MOP objective (function 
    'mop_internal_mean') w.r.t. the current estimated parameter value using 
    JAX's automatic differentiation.

    Args:
        theta_ests (array-like): Estimated parameter.
        ys (array-like): The measurements.
        J (int): Number of particles.
        rinit (function): Simulator for the initial-state distribution.
        rprocess (function): Simulator for the process model.
        dmeasure (function): Density evaluation for the measurement model.
        covars (array-like): Covariates or None if not applicable.
        alpha (float): Discount factor.
        key (jax.random.PRNGKey, optional): The random key. Defaults to None.

    Returns:
        array-like: the Hessian matrix of the mop_internal_mean function w.r.t. 
            theta_ests.
    """
    return jax.hessian(_mop_internal_mean)(
        theta_ests, ys, J, rinit, rprocess, dmeasure, 
        covars=covars, alpha=alpha, key=key
    )


'''internal filtering functions - pt.2'''
MONITORS = 1


def _mif_internal(
    theta, ys, rinit, rprocess, dmeasure, rprocesses, dmeasures, sigmas, 
    sigmas_init, covars=None, M=10, a=0.95, J=100, thresh=100, monitor=False,
    verbose=False, key=None
):
    """
    Internal function for conducting the iterated filtering (IF2) algorithm.
    This is called in the '_fit_internal' function.

    Args:
        theta (array-like): Parameters involved in the POMP model.
        ys (array-like): The measurement array.
        rinit (function): Simulator for the initial-state distribution.
        rprocess (function): Simulator for the process model.
        dmeasure (function): Density evaluation for the measurement model.
        rprocesses (function): Simulator for the perturbed process model.
        dmeasures (function): Density evaluation for the perturbed measurement
            model.
        sigmas (float): Perturbed factor.
        sigmas_init (float): Initial perturbed factor.
        covars (array-like, optional): Covariates or None if not applicable. 
            Defaults to None.
        M (int, optional): Algorithm Iteration. Defaults to 10.
        a (float, optional): Decay factor for sigmas. Defaults to 0.95.
        J (int, optional): The number of particles. Defaults to 100.
        thresh (float, optional): Threshold value to determine whether to 
            resample particles. Defaults to 100.
        monitor (bool, optional): Boolean flag controlling whether to monitor 
            the log-likelihood value. Defaults to False.
        verbose (bool, optional): Boolean flag controlling whether to print out 
            the log-likehood and parameter information. Defaults to False.

    Returns:
        tuple: A tuple containing:
        - An array of negative log-likelihood through the iterations.
        - An array of parameters through the iterations.
    """
    logliks = []
    params = []

    ndim = theta.ndim
    thetas = jnp.tile(theta, (J,) + (1,) * ndim)
    params.append(thetas)

    if monitor:
        key, subkey = jax.random.split(key = key)
        loglik = jnp.mean(jnp.array([
            _pfilter_internal(
                thetas.mean(0), ys, J, rinit, rprocess, dmeasure,
                covars=covars, thresh=thresh, key=subkey
            ) for i in range(MONITORS)
        ]))
        logliks.append(loglik)

    for m in tqdm(range(M)):
        # TODO: Cool sigmas between time-iterations.
        key, *subkeys = jax.random.split(key = key, num = 3)
        sigmas = a * sigmas
        sigmas_init = a * sigmas_init
        thetas += sigmas_init * jax.random.normal(
            shape=thetas.shape, key = subkeys[0]
        )
        loglik_ext, thetas = _perfilter_internal(
            thetas, ys, J, sigmas, rinit, rprocesses, dmeasures, 
            ndim=ndim, covars=covars, thresh=thresh, key=subkeys[1]
        )

        params.append(thetas)

        if monitor:
            key, subkey = jax.random.split(key = key)
            loglik = jnp.mean(jnp.array([
                _pfilter_internal(
                    thetas.mean(0), ys, J, rinit, rprocess, dmeasure, 
                    covars=covars, thresh=thresh, key=subkey
                ) for i in range(MONITORS)
            ]))

            logliks.append(loglik)

            if verbose:
                print(loglik)
                print(thetas.mean(0))

    return jnp.array(logliks), jnp.array(params)


def _train_internal(
    theta_ests, ys, rinit, rprocess, dmeasure, covars=None, J=5000, Jh=1000, 
    method='GD', itns=20, beta=0.9, eta=0.0025, c=0.1, max_ls_itn=10, 
    thresh=100, verbose=False, scale=False, ls=False, alpha=1, key=None
):
    """
    Internal function for conducting the MOP gradient estimate method, is called
     in 'fit_internal' function.

    Args:
        theta_ests (array-like): Initial value of parameter values before SGD.
        ys (array-like): The measurement array.
        rinit (function): Simulator for the initial-state distribution.
        rprocess (function): Simulator for the process model.
        dmeasure (function): Density evaluation for the measurement model.
        covars (array-like, optional): Covariates or None if not applicable. 
            Defaults to None. Defaults to None.
        J (int, optional): The number of particles in the MOP objective for 
            obtaining the gradient. Defaults to 5000.
        Jh (int, optional): The number of particles in the MOP objective for 
            obtaining the Hessian matrix. Defaults to 1000.
        method (str, optional): The optimization method to use, including 
            Newton's method, weighted Newton's, BFGS, and gradient descent. 
            Defaults to gradient descent.
        itns (int, optional): Maximum iteration for the gradient descent 
            optimization. Defaults to 20.
        beta (float, optional): Initial step size for the line search
            algorithm. Defaults to 0.9.
        eta (float, optional): Initial step size. Defaults to 0.0025.
        c (float, optional): The user-defined Armijo condition constant. 
            Defaults to 0.1.
        max_ls_itn (int, optional): The maximum number of iterations for the 
            line search algorithm. Defaults to 10.
        thresh (int, optional): Threshold value to determine whether to resample
            particles in pfilter function. Defaults to 100.
        verbose (bool, optional): Boolean flag controlling whether to print out 
            the log-likelihood and parameter information. Defaults to False.
        scale (bool, optional): Boolean flag controlling normalizing the 
            direction or not. Defaults to False.
        ls (bool, optional): Boolean flag controlling whether to use the line
            search or not. Defaults to False.
        alpha (int, optional): Discount factor. Defaults to 1.

    Returns:
        tuple: A tuple containing:
        - An array of negative log-likelihood through the iterations
        - An array of parameters through the iterations 
    """
    Acopies = []
    grads = []
    hesses = []
    logliks = []
    hess = jnp.eye(theta_ests.shape[-1])  # default one

    for i in tqdm(range(itns)):
        #key = jax.random.PRNGKey(np.random.choice(int(1e18)))
        if MONITORS == 1:
            loglik, grad = _jvg_mop(
                theta_ests, ys, J, rinit, rprocess, dmeasure, 
                covars=covars, alpha=alpha, key=key
            )

            loglik *= len(ys)
        else:
            grad = _jgrad_mop(
                theta_ests, ys, J, rinit, rprocess, dmeasure, 
                covars=covars, alpha=alpha, key=key
            )
            loglik = jnp.mean(jnp.array(
                [_pfilter_internal(
                    theta_ests, ys, J, rinit, rprocess, dmeasure, 
                    covars=covars, thresh=-1, key=key
                ) for i in range(MONITORS)]
            ))

        if method == 'Newton':
            hess = _jhess_mop(
                theta_ests, ys, Jh, rinit, rprocess, dmeasure, 
                covars=covars, alpha=alpha, key=key
            )

            # flatten
            # theta_flat = theta_ests.flatten()
            # grad_flat = grad.flatten()
            # hess_flat = hess.reshape(theta_flat.size, theta_flat.size)
            # hess_flat_pinv = np.linalg.pinv(hess_flat)
            # direction_flat = -hess_flat_pinv @ grad_flat
            # direction = direction_flat.reshape(theta_ests.shape)

            direction = -jnp.linalg.pinv(hess) @ grad
        elif method == 'WeightedNewton':
            if i == 0:
                hess = _jhess_mop(
                    theta_ests, ys, Jh, rinit, rprocess, dmeasure, 
                    covars=covars, alpha=alpha, key=key
                )
                # theta_flat = theta_ests.flatten()
                # grad_flat = grad.flatten()
                # hess_flat = hess.reshape(theta_flat.size, theta_flat.size)
                # hess_flat_pinv = np.linalg.pinv(hess_flat)
                # direction_flat = -hess_flat_pinv @ grad_flat
                # direction = direction_flat.reshape(theta_ests.shape)
                direction = -jnp.linalg.pinv(hess) @ grad

            else:
                hess = _jhess_mop(
                    theta_ests, ys, Jh, rinit, rprocess, dmeasure, 
                    covars=covars, alpha=alpha, key=key
                )
                wt = (i ** np.log(i)) / ((i + 1) ** (np.log(i + 1)))
                # theta_flat = theta_ests.flatten()
                # grad_flat = grad.flatten()
                weighted_hess = wt * hesses[-1] + (1 - wt) * hess
                # weighted_hess_flat = weighted_hess.reshape(theta_flat.size, theta_flat.size)
                # weighted_hess_flat_pinv = np.linalg.pinv(weighted_hess_flat)
                # direction_flat = -weighted_hess_flat_pinv @ grad_flat
                # direction = direction_flat.reshape(theta_ests.shape)
                direction = -jnp.linalg.pinv(weighted_hess) @ grad

        elif method == 'BFGS' and i > 1:
            s_k = eta * direction
            # not grad but grads
            y_k = grad - grads[-1]
            rho_k = jnp.reciprocal(jnp.dot(y_k, s_k))
            sy_k = s_k[:, jnp.newaxis] * y_k[jnp.newaxis, :]
            w = jnp.eye(theta_ests.shape[-1], dtype=rho_k.dtype) - rho_k * sy_k
            # H_(k+1) = W_k^T@H_k@W_k + pho_k@s_k@s_k^T 
            hess = (jnp.einsum('ij,jk,lk', w, hess, w)
                    + rho_k * s_k[:, jnp.newaxis] * s_k[jnp.newaxis, :])
            hess = jnp.where(jnp.isfinite(rho_k), hess, hess)

            # theta_flat = theta_ests.flatten()
            # grad_flat = grad.flatten()
            # hess_flat = hess.reshape(theta_flat.size, theta_flat.size)

            # direction_flat = -hess_flat @ grad_flat
            # direction = direction_flat.reshape(theta_ests.shape)

            direction = -hess @ grad

        else:
            direction = -grad

        Acopies.append(theta_ests)
        logliks.append(loglik)
        grads.append(grad)
        hesses.append(hess)

        if scale:
            direction = direction/jnp.linalg.norm(direction)

        if ls:
            eta = _line_search(
                partial(_pfilter_internal, 
                    ys=ys, J=J, rinit=rinit, rprocess=rprocess, 
                    dmeasure=dmeasure, covars=covars, thresh=thresh, key=key
                ),
                loglik, theta_ests, grad, direction, 
                k=i + 1, eta=beta, c=c, tau=max_ls_itn
            )

        # try:
        #     et = eta if len(eta) == 1 else eta[i] # Not entirely sure why this is needed. 
        # except Exception:
        #     et = eta
        # if i % 1 == 0 and verbose: # Does the lefthand side not always evaluate to True?
        if verbose: 
            print(theta_ests, eta, logliks[i])

        theta_ests += eta * direction

    logliks.append(jnp.mean(jnp.array(
        [_pfilter_internal(
            theta_ests, ys, J, rinit, rprocess, dmeasure, 
            covars=covars, thresh=thresh, key=key
        ) for i in range(MONITORS)]
    )))
    Acopies.append(theta_ests)

    return jnp.array(logliks), jnp.array(Acopies)


def _fit_internal(
    theta, ys, rinit, rprocess, dmeasure, rprocesses=None, dmeasures=None, 
    sigmas=None, sigmas_init=None, covars=None, M=10, a=0.9, J=100, Jh=1000, 
    method='GD', itns=20, beta=0.9, eta=0.0025, c=0.1, max_ls_itn=10, 
    thresh_mif=100, thresh_tr=100, verbose=False, scale=False, ls=False, 
    alpha=0.1, monitor=True, mode="IFAD", key=None
):
    """
    Internal function for executing either iterated filtering 2 (IF2), MOP 
    gradient-based iterative optimization method (GD), or iterated filtering 
    with automatic differentiation (IFAD) for to maximize the likelihood of a 
    POMP model.

    Args:
        theta (array-like): Initial parameters involved in the POMP model.
        ys (array-like): The measurement array.
        rinit (function): Simulator for the initial-state distribution.
        rprocess (function): Simulator for the process model.
        dmeasure (function): Density evaluation for the measurement model.
        rprocesses (function, optional): Simulator for the perturbed process 
            model. Defaults to None.
        dmeasures (function, optional): Density evaluation for the perturbed 
            measurement model. Defaults to None.
        sigmas (float, optional): Perturbed factor. Defaults to None.
        sigmas_init (float, optional): Initial perturbed factor. Defaults to 
            None.
        covars (array-like, optional): Covariates or None if not applicable. 
            Defaults to None.
        M (int, optional): Maximum algorithm iteration for iterated filtering. 
            Defaults to 10.
        a (float, optional): Decay factor for sigmas. Defaults to 0.9.
        J (int, optional): The number of particles in iterated filtering and the 
            number of particles in the MOP objective for obtaining the gradient 
            in gradient optimization. Defaults to 100.
        Jh (int, optional): The number of particles in the MOP objective for 
            obtaining the Hessian matrix. Defaults to 1000.
        method (str, optional): The gradient optimization method to use, 
            including Newton method, weighted Newton, BFGS method, gradient 
            descent. Defaults to 'Newton'.
        itns (int, optional): Maximum iteration for the gradient optimization. 
            Defaults to 20.
        beta (float, optional): Initial step size. Defaults to 0.9.
        eta (float, optional): Initial step size. Defaults to 0.0025.
        c (float, optional): The user-defined Armijo condition constant. 
            Defaults to 0.1.
        max_ls_itn (int, optional): The maximum number of iterations for the 
            line search algorithm. Defaults to 10.
        thresh_mif (int, optional): Threshold value to determine whether to 
            resample particles in iterated filtering. Defaults to 100.
        thresh_tr (int, optional): Threshold value to determine whether to 
            resample particles in gradient optimization. Defaults to 100.
        verbose (bool, optional):  Boolean flag controlling whether to print out
            the log-likelihood and parameter information. Defaults to False.
        scale (bool, optional): Boolean flag controlling normalizing the 
            direction or not. Defaults to False.
        ls (bool, optional): Boolean flag controlling using the line search or 
            not. Defaults to False.
        alpha (float, optional): Discount factor. Defaults to 0.1.
        monitor (bool, optional): Boolean flag controlling whether to monitor 
            the log-likelihood value. Defaults to True.
        mode (str, optional): The optimization algorithm to use, including 
            'IF2', 'GD', and 'IFAD'. Defaults to "IFAD".

    Raises:
        TypeError: Missing the required arguments in iterated filtering.
        TypeError: Missing the required arguments in gradient optimization 
            method.
        TypeError: Invalid mode input.

    Returns:
        tuple: A tuple containing:
        - An array of negative log-likelihood through the iterations.
        - An array of parameters through the iterations.
    """
    if mode == 'IF2':
        if (
            rprocesses is not None 
            and dmeasures is not None 
            and sigmas is not None 
            and sigmas_init is not None
        ):
            # Directly call mif_internal and return the results
            mif_logliks_warm, mif_params_warm = _mif_internal(
                theta, ys, rinit, rprocess, dmeasure, rprocesses, dmeasures, 
                sigmas, sigmas_init, covars, M, a, J, thresh_mif, 
                monitor=monitor,
                verbose=verbose,
                key=key
            )
            return jnp.array(mif_logliks_warm), jnp.array(mif_params_warm)
        else:
            raise TypeError("Unknown parameter")

    elif mode == 'GD':
        # Directly call train_internal and return the results
        gd_logliks, gd_ests = _train_internal(
            theta, ys, rinit, rprocess, dmeasure, covars, J, Jh, method, itns, 
            beta, eta, c, max_ls_itn, thresh_tr, verbose, scale, ls, alpha, key
        )
        return jnp.array(gd_logliks), jnp.array(gd_ests)

    elif mode == 'IFAD':
        # The original logic combining both mif_internal and train_internal
        if (
            rprocesses is not None 
            and dmeasures is not None 
            and sigmas is not None 
            and sigmas_init is not None
        ):
            mif_logliks_warm, mif_params_warm = _mif_internal(
                theta, ys, rinit, rprocess, dmeasure, rprocesses, dmeasures, 
                sigmas, sigmas_init, covars, M, a, J, thresh_mif, 
                monitor=True,
                verbose=verbose,
                key=key
            )
            theta_ests = mif_params_warm[mif_logliks_warm.argmin()].mean(0)
            gd_logliks, gd_ests = _train_internal(
                theta_ests, ys, rinit, rprocess, dmeasure, covars, J, Jh, 
                method, itns, beta, eta, c, max_ls_itn, thresh_tr, verbose, 
                scale, ls, alpha, key
            )
            return jnp.array(gd_logliks), jnp.array(gd_ests)
        else:
            raise TypeError("Unknown parameter")

    else:
        raise TypeError(
            f"Unknown mode: {mode}. Choose from 'IF2', 'GD', or 'IFAD'."
        )<|MERGE_RESOLUTION|>--- conflicted
+++ resolved
@@ -689,128 +689,6 @@
     return value/len(ys), thetas
 
 
-<<<<<<< HEAD
-=======
-def _pfilter_helper_pf(t, inputs, rprocess, dmeasure):
-    """
-    Helper functions for particle filtering algorithm with weight equalization 
-    in POMP, which conducts a single iteration of filtering and is called in 
-    function 'pfilter_pf_internal'.
-
-    Args:
-        t (int): The current iteration index representing the time.
-        inputs (list): A list containing the following elements:
-            - particlesF (array-like): The particles from the previous filtering
-                procedure.
-            - theta (array-like): Parameters involved in the POMP model.
-            - covars (array-like or None): Covariates or None if not applicable.
-            - loglik (float): The accumulated log-likelihood value.
-            - norm_weights (array-like): The previous normalized weights.
-            - counts (array-like): Indices of particles after resampling.
-            - ys (array-like): The entire measurement array.
-            - thresh (float): Threshold value to determine whether to resample 
-                particles.
-            - key (jax.random.PRNGKey): The random key for sampling.
-        rprocess (function): Simulator procedure for the process model.
-        dmeasure (function): Density evaluation for the measurement model.
-
-    Returns:
-        list: A list containing updated inputs for next iteration.
-            - particlesF (array-like): The updated filtering particles.
-            - theta (array-like): Parameters involved in the POMP model.
-            - covars (array-like or None):  Covariates or None if not 
-                applicable.
-            - loglik (float): The updated accumulated log-likelihood value.
-            - norm_weights (array-like): The updated normalized weights of the 
-                particles after the latest iteration (weight equalization).
-            - counts (array-like): The updated indices of particles after 
-                resampling.
-            - ys (array-like): The entire measurement array.
-            - thresh (float): Threshold value to determine whether to resample 
-                particles.
-            - key (jax.random.PRNGKey): The updated random key for sampling.
-    """
-    particlesF, theta, covars, loglik, norm_weights, counts, ys, thresh, key \
-        = inputs
-    J = len(particlesF)
-
-    key, keys = _keys_helper(key=key, J=J, covars=covars)
-
-    if covars is not None:
-        particlesP = rprocess(particlesF, theta, keys, covars)  # if t>0 else particlesF
-    else:
-        particlesP = rprocess(particlesF, theta, keys, None)
-
-    measurements = dmeasure(ys[t], particlesP, theta)
-    if len(measurements.shape) > 1:
-        measurements = measurements.sum(axis=-1)
-
-    weights = norm_weights + measurements
-
-    norm_weights, loglik_t = _normalize_weights(weights)
-    loglik += loglik_t
-
-    oddr = jnp.exp(jnp.max(norm_weights)) / jnp.exp(jnp.min(norm_weights))
-    key, subkey = jax.random.split(key)
-    counts, particlesF, norm_weights = jax.lax.cond(
-        oddr > thresh,
-        _resampler_pf,
-        _no_resampler,
-        counts, particlesP, norm_weights, subkey
-    )
-
-    return [particlesF, theta, covars, loglik, 
-            norm_weights, counts, ys, thresh, key]
-
-
-@partial(jit, static_argnums=(2, 3, 4, 5))
-def _pfilter_pf_internal(
-    theta, ys, J, rinit, rprocess, dmeasure, covars=None, thresh=100, key=None
-):
-    """
-    Internal functions for calculating the mean result using particle filtering 
-    algorithm with weight equalization across the measurements, which calls 
-    function 'pfilter_pf_helper()' iteratively.
-
-    Args:
-        theta (array-like): Parameters involved in the POMP model.
-        ys (array-like): The measurement array.
-        J (int): The number of particles.
-        rinit (function): Simulator for the initial-state distribution.
-        rprocess (function): Simulator for the process model.
-        dmeasure (function): Density evaluation for the measurement model.
-        covars (array-like, optional): Covariates or None if not applicable. 
-            Defaults to None.
-        thresh (float, optional): Threshold value to determine whether to 
-            resample particles. Defaults to 100.
-        key (jax.random.PRNGKey, optional): The random key. Defaults to None.
-
-    Returns:
-        float: The mean of negative log-likelihood value across the 
-            measurements.
-    """
-    #if key is None:
-        #key = jax.random.PRNGKey(np.random.choice(int(1e18)))
-
-    particlesF = rinit(theta, J, covars=covars)
-    norm_weights = jnp.log(jnp.ones(J) / J)
-    counts = jnp.ones(J).astype(int)
-    loglik = 0
-
-    pfilter_pf_helper_2 = partial(_pfilter_helper_pf, 
-        rprocess=rprocess, dmeasure=dmeasure
-    )
-
-    particlesF, theta, covars, loglik, norm_weights, counts, ys, thresh, key \
-    = jax.lax.fori_loop(lower=0, upper=len(ys), body_fun=pfilter_pf_helper_2,
-        init_val=[particlesF, theta, covars, loglik, norm_weights, counts, ys, 
-                  thresh, key]
-    )
-
-    return -loglik / len(ys)
-
-
->>>>>>> 54fdcf10
 '''gradient functions'''
 
 
